--- conflicted
+++ resolved
@@ -88,14 +88,9 @@
 		for button in self._print_profile_options:
 			button.Bind(wx.EVT_RADIOBUTTON, self._update)
 		for button in self._print_material_options:
-<<<<<<< HEAD
-			button.Bind(wx.EVT_RADIOBUTTON, lambda e: self._callback())
+			button.Bind(wx.EVT_RADIOBUTTON, self._update)
 		for button in self._print_other_options:
-			button.Bind(wx.EVT_CHECKBOX, lambda e: self._callback())
-=======
-			button.Bind(wx.EVT_RADIOBUTTON, self._update)
-
-		self.printSupport.Bind(wx.EVT_CHECKBOX, self._update)
+			button.Bind(wx.EVT_CHECKBOX, self._update)
 
 	def _update(self, e):
 		for button in self._print_profile_options:
@@ -105,7 +100,6 @@
 			if button.GetValue():
 				profile.putPreference('simpleModeMaterial', button.base_filename)
 		self._callback()
->>>>>>> 1e366958
 
 	def getSettingOverrides(self):
 		settings = {}
