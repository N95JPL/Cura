--- conflicted
+++ resolved
@@ -39,13 +39,6 @@
 			profile.saveGlobalProfile(self.filelist[0][: self.filelist[0].rfind('.')] + "_profile.ini")
 		cmdList = []
 		for filename in self.filelist:
-<<<<<<< HEAD
-			print filename, self.filelist.index(filename)
-			if self.filelist.index(filename) > 0:
-				profile.putProfileSetting('fan_enabled', 'False')
-				profile.putProfileSetting('skirt_line_count', '0')
-				profile.putProfileSetting('machine_center_x', profile.getProfileSettingFloat('machine_center_x') + 22)
-=======
 			idx = self.filelist.index(filename)
 			print filename, idx
 			if idx > 0:
@@ -54,7 +47,6 @@
 				profile.setTempOverride('machine_center_x', profile.getProfileSettingFloat('machine_center_x') - profile.getPreferenceFloat('extruder_offset_x%d' % (idx)))
 				profile.setTempOverride('machine_center_y', profile.getProfileSettingFloat('machine_center_y') - profile.getPreferenceFloat('extruder_offset_y%d' % (idx)))
 				profile.setTempOverride('alternative_center', self.filelist[0])
->>>>>>> 424877fe
 			if len(self.filelist) > 1:
 				profile.setTempOverride('add_start_end_gcode', 'False')
 				profile.setTempOverride('gcode_extension', 'multi_extrude_tmp')
@@ -180,11 +172,7 @@
 				return
 		
 		currentExtruder = 0
-<<<<<<< HEAD
-		resultFile.write("T%d\n" % (currentExtruder))
-=======
 		resultFile.write('T%d\n' % (currentExtruder))
->>>>>>> 424877fe
 		layerNr = -1
 		hasLine = True
 		while hasLine:
@@ -205,11 +193,7 @@
 							resultFile.write("G1 E-5 F5000\n")
 							resultFile.write("G92 E0\n")
 							resultFile.write("T%d\n" % (nextExtruder))
-<<<<<<< HEAD
-							resultFile.write("G1 E2 F3000\n")
-=======
 							resultFile.write("G1 E5 F5000\n")
->>>>>>> 424877fe
 							resultFile.write("G92 E0\n")
 							currentExtruder = nextExtruder
 						layerHasLine = True
