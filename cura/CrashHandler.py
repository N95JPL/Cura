--- conflicted
+++ resolved
@@ -1,4 +1,4 @@
-# Copyright (c) 2017 Ultimaker B.V.
+# Copyright (c) 2018 Ultimaker B.V.
 # Cura is released under the terms of the LGPLv3 or higher.
 
 import platform
@@ -14,11 +14,7 @@
 import urllib.error
 import shutil
 
-<<<<<<< HEAD
-from PyQt5.QtCore import QT_VERSION_STR, PYQT_VERSION_STR, QUrl
-=======
 from PyQt5.QtCore import QT_VERSION_STR, PYQT_VERSION_STR, Qt, QUrl
->>>>>>> aed1b2ab
 from PyQt5.QtWidgets import QDialog, QDialogButtonBox, QVBoxLayout, QLabel, QTextEdit, QGroupBox, QCheckBox, QPushButton
 from PyQt5.QtGui import QDesktopServices
 
