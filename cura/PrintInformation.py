--- conflicted
+++ resolved
@@ -14,11 +14,8 @@
 from UM.Logger import Logger
 from UM.Qt.Duration import Duration
 from UM.Scene.SceneNode import SceneNode
-<<<<<<< HEAD
-=======
 from UM.i18n import i18nCatalog
 from UM.MimeTypeDatabase import MimeTypeDatabase
->>>>>>> 8718ee34
 
 catalog = i18nCatalog("cura")
 
