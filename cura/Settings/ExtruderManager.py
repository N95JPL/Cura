--- conflicted
+++ resolved
@@ -558,99 +558,6 @@
     def getInstanceExtruderValues(self, key):
         return ExtruderManager.getExtruderValues(key)
 
-<<<<<<< HEAD
-    ##  Updates the material container to a material that matches the material diameter set for the printer
-    def updateMaterialForDiameter(self, extruder_position: int, global_stack = None):
-        if not global_stack:
-            global_stack = self._application.getGlobalContainerStack()
-            if not global_stack:
-                return
-
-        if not global_stack.getMetaDataEntry("has_materials", False):
-            return
-
-        extruder_stack = global_stack.extruders[str(extruder_position)]
-
-        material_diameter = extruder_stack.material.getProperty("material_diameter", "value")
-        if not material_diameter:
-            # in case of "empty" material
-            material_diameter = 0
-
-        material_approximate_diameter = str(round(material_diameter))
-        material_diameter = extruder_stack.definitionChanges.getProperty("material_diameter", "value")
-        setting_provider = extruder_stack
-        if not material_diameter:
-            if extruder_stack.definition.hasProperty("material_diameter", "value"):
-                material_diameter = extruder_stack.definition.getProperty("material_diameter", "value")
-            else:
-                material_diameter = global_stack.definition.getProperty("material_diameter", "value")
-                setting_provider = global_stack
-
-        if isinstance(material_diameter, SettingFunction):
-            material_diameter = material_diameter(setting_provider)
-
-        machine_approximate_diameter = str(round(material_diameter))
-
-        if material_approximate_diameter != machine_approximate_diameter:
-            Logger.log("i", "The the currently active material(s) do not match the diameter set for the printer. Finding alternatives.")
-
-            if global_stack.getMetaDataEntry("has_machine_materials", False):
-                materials_definition = global_stack.definition.getId()
-                has_material_variants = global_stack.getMetaDataEntry("has_variants", False)
-            else:
-                materials_definition = "fdmprinter"
-                has_material_variants = False
-
-            old_material = extruder_stack.material
-            search_criteria = {
-                "type": "material",
-                "approximate_diameter": machine_approximate_diameter,
-                "material": old_material.getMetaDataEntry("material", "value"),
-                "brand": old_material.getMetaDataEntry("brand", "value"),
-                "supplier": old_material.getMetaDataEntry("supplier", "value"),
-                "color_name": old_material.getMetaDataEntry("color_name", "value"),
-                "definition": materials_definition
-            }
-            if has_material_variants:
-                search_criteria["variant"] = extruder_stack.variant.getId()
-
-            container_registry = self._application.getContainerRegistry()
-            empty_material = container_registry.findInstanceContainers(id = "empty_material")[0]
-
-            if old_material == empty_material:
-                search_criteria.pop("material", None)
-                search_criteria.pop("supplier", None)
-                search_criteria.pop("brand", None)
-                search_criteria.pop("definition", None)
-                search_criteria["id"] = extruder_stack.getMetaDataEntry("preferred_material")
-
-            materials = container_registry.findInstanceContainers(**search_criteria)
-            if not materials:
-                # Same material with new diameter is not found, search for generic version of the same material type
-                search_criteria.pop("supplier", None)
-                search_criteria.pop("brand", None)
-                search_criteria["color_name"] = "Generic"
-                materials = container_registry.findInstanceContainers(**search_criteria)
-            if not materials:
-                # Generic material with new diameter is not found, search for preferred material
-                search_criteria.pop("color_name", None)
-                search_criteria.pop("material", None)
-                search_criteria["id"] = extruder_stack.getMetaDataEntry("preferred_material")
-                materials = container_registry.findInstanceContainers(**search_criteria)
-            if not materials:
-                # Preferred material with new diameter is not found, search for any material
-                search_criteria.pop("id", None)
-                materials = container_registry.findInstanceContainers(**search_criteria)
-            if not materials:
-                # Just use empty material as a final fallback
-                materials = [empty_material]
-
-            Logger.log("i", "Selecting new material: %s", materials[0].getId())
-
-            extruder_stack.material = materials[0]
-
-=======
->>>>>>> 3a00ddb0
     ##  Get the value for a setting from a specific extruder.
     #
     #   This is exposed to SettingFunction to use in value functions.
