--- conflicted
+++ resolved
@@ -398,7 +398,6 @@
                 self.extrudersChanged.emit(global_stack_id)
                 self.setActiveExtruderIndex(0)
 
-<<<<<<< HEAD
     # After 3.4, all single-extrusion machines have their own extruder definition files instead of reusing
     # "fdmextruder". We need to check a machine here so its extruder definition is correct according to this.
     def _fixSingleExtrusionMahineExtruderDefinition(self, global_stack):
@@ -409,70 +408,6 @@
             container_registry = ContainerRegistry.getInstance()
             extruder_definition = container_registry.findDefinitionContainers(id = extruder_definition_id)[0]
             extruder_stack_0.definition = extruder_definition
-=======
-    #
-    # This function tries to fix the problem with per-extruder-settable nozzle size and material diameter problems
-    # in early versions (3.0 - 3.2.1).
-    #
-    # In earlier versions, "nozzle size" and "material diameter" are only applicable to the complete machine, so all
-    # extruders share the same values. In this case, "nozzle size" and "material diameter" are saved in the
-    # GlobalStack's DefinitionChanges container.
-    #
-    # Later, we could have different "nozzle size" for each extruder, but "material diameter" could only be set for
-    # the entire machine. In this case, "nozzle size" should be saved in each ExtruderStack's DefinitionChanges, but
-    # "material diameter" still remains in the GlobalStack's DefinitionChanges.
-    #
-    # Lateer, both "nozzle size" and "material diameter" are settable per-extruder, and both settings should be saved
-    # in the ExtruderStack's DefinitionChanges.
-    #
-    # There were some bugs in upgrade so the data weren't saved correct as described above. This function tries fix
-    # this.
-    #
-    # One more thing is about material diameter and single-extrusion machines. Most single-extrusion machines don't
-    # specifically define their extruder definition, so they reuse "fdmextruder", but for those machines, they may
-    # define "material diameter = 1.75" in their machine definition, but in "fdmextruder", it's still "2.85". This
-    # causes a problem with incorrect default values.
-    #
-    # This is also fixed here in this way: If no "material diameter" is specified, it will look for the default value
-    # in both the Extruder's definition and the Global's definition. If 2 values don't match, we will use the value
-    # from the Global definition by setting it in the Extruder's DefinitionChanges container.
-    #
-    def _fixMaterialDiameterAndNozzleSize(self, global_stack, extruder_stack_list):
-        keys_to_copy = ["material_diameter", "machine_nozzle_size"]  # these will be copied over to all extruders
-
-        extruder_positions_to_update = set()
-        for extruder_stack in extruder_stack_list:
-            for key in keys_to_copy:
-                # Only copy the value when this extruder doesn't have the value.
-                if extruder_stack.definitionChanges.hasProperty(key, "value"):
-                    continue
-
-                setting_value_in_global_def_changes = global_stack.definitionChanges.getProperty(key, "value")
-                setting_value_in_global_def = global_stack.definition.getProperty(key, "value")
-                setting_value = setting_value_in_global_def
-                if setting_value_in_global_def_changes is not None:
-                    setting_value = setting_value_in_global_def_changes
-                if setting_value == extruder_stack.definition.getProperty(key, "value"):
-                    continue
-
-                setting_definition = global_stack.getSettingDefinition(key)
-                new_instance = SettingInstance(setting_definition, extruder_stack.definitionChanges)
-                new_instance.setProperty("value", setting_value)
-                new_instance.resetState()  # Ensure that the state is not seen as a user state.
-                extruder_stack.definitionChanges.addInstance(new_instance)
-                extruder_stack.definitionChanges.setDirty(True)
-
-                # Make sure the material diameter is up to date for the extruder stack.
-                if key == "material_diameter":
-                    position = int(extruder_stack.getMetaDataEntry("position"))
-                    extruder_positions_to_update.add(position)
-
-        # We have to remove those settings here because we know that those values have been copied to all
-        # the extruders at this point.
-        for key in keys_to_copy:
-            if global_stack.definitionChanges.hasProperty(key, "value"):
-                global_stack.definitionChanges.removeInstance(key, postpone_emit = True)
->>>>>>> 19b02cd6
 
     ##  Get all extruder values for a certain setting.
     #
