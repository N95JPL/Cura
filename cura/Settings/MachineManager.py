--- conflicted
+++ resolved
@@ -216,14 +216,10 @@
 
     @pyqtProperty(int, constant=True)
     def totalNumberOfSettings(self) -> int:
-<<<<<<< HEAD
-        return len(CuraContainerRegistry.getInstance().findDefinitionContainers(id = "fdmprinter")[0].getAllKeys())
-=======
-        general_definition_containers = ContainerRegistry.getInstance().findDefinitionContainers(id = "fdmprinter")
+        general_definition_containers = CuraContainerRegistry.getInstance().findDefinitionContainers(id = "fdmprinter")
         if not general_definition_containers:
             return 0
         return len(general_definition_containers[0].getAllKeys())
->>>>>>> 56c7c6f2
 
     def _onGlobalContainerChanged(self) -> None:
         if self._global_container_stack:
