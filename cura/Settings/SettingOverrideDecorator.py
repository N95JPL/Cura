--- conflicted
+++ resolved
@@ -96,30 +96,10 @@
     def _onSettingChanged(self, instance, property_name): # Reminder: 'property' is a built-in function
         # Trigger slice/need slicing if the value has changed.
         if property_name == "value":
-<<<<<<< HEAD
             self._is_non_printing_mesh = self.evaluateIsNonPrintingMesh()
-
-            if not self._is_non_printing_mesh:
-                # self._error_check_timer.start()
-                self._checkStackForErrors()
-        Application.getInstance().getBackend().needsSlicing()
-        Application.getInstance().getBackend().tickle()
-
-    def _checkStackForErrors(self):
-        hasErrors = False;
-        for key in self._stack.getAllKeys():
-            validation_state = self._stack.getProperty(key, "validationState")
-            if validation_state in (ValidatorState.Exception, ValidatorState.MaximumError, ValidatorState.MinimumError):
-                Logger.log("w", "Setting Per Object %s is not valid.", key)
-                hasErrors = True
-                break
-        Application.getInstance().getObjectsModel().setStacksHaveErrors(hasErrors)
-=======
-            self._is_non_printing_mesh = any(bool(self._stack.getProperty(setting, "value")) for setting in self._non_printing_mesh_settings)
 
             Application.getInstance().getBackend().needsSlicing()
             Application.getInstance().getBackend().tickle()
->>>>>>> 3b0a9bf1
 
     ##  Makes sure that the stack upon which the container stack is placed is
     #   kept up to date.
