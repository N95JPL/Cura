--- conflicted
+++ resolved
@@ -255,14 +255,10 @@
             self._buildGlobalInheritsStackMessage(stack)
 
             # Build messages for extruder stacks
-<<<<<<< HEAD
-            for extruder_stack in global_stack.extruders.values():
-=======
             # Send the extruder settings in the order of extruder positions. Somehow, if you send e.g. extruder 3 first,
             # then CuraEngine can slice with the wrong settings. This I think should be fixed in CuraEngine as well.
             extruder_stack_list = sorted(list(global_stack.extruders.items()), key = lambda item: int(item[0]))
             for _, extruder_stack in extruder_stack_list:
->>>>>>> 1951391a
                 self._buildExtruderMessage(extruder_stack)
 
             for group in filtered_object_groups:
