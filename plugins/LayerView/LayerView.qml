// Copyright (c) 2017 Ultimaker B.V.
// Cura is released under the terms of the AGPLv3 or higher.

import QtQuick 2.2
import QtQuick.Controls 1.2
import QtQuick.Layouts 1.1
import QtQuick.Controls.Styles 1.1

import UM 1.0 as UM
import Cura 1.0 as Cura

Item
{
    id: base
    width: {
        if (UM.LayerView.compatibilityMode) {
            return UM.Theme.getSize("layerview_menu_size_compatibility").width;
        } else {
            return UM.Theme.getSize("layerview_menu_size").width;
        }
    }
    height: {
        if (UM.LayerView.compatibilityMode) {
            return UM.Theme.getSize("layerview_menu_size_compatibility").height;
        } else {
            return UM.Theme.getSize("layerview_menu_size").height + UM.LayerView.extruderCount * (UM.Theme.getSize("layerview_row").height + UM.Theme.getSize("layerview_row_spacing").height)
        }
    }
    property var buttonTarget: {
        var force_binding = parent.y; // ensure this gets reevaluated when the panel moves
        return base.mapFromItem(parent.parent, parent.buttonTarget.x, parent.buttonTarget.y);
    }

    UM.PointingRectangle {
        id: layerViewMenu
        anchors.right: parent.right
        anchors.top: parent.top
        width: parent.width
        height: parent.height
        z: slider.z - 1
        color: UM.Theme.getColor("tool_panel_background")
        borderWidth: UM.Theme.getSize("default_lining").width
        borderColor: UM.Theme.getColor("lining")

        target: parent.buttonTarget
        arrowSize: UM.Theme.getSize("default_arrow").width

        ColumnLayout {
            id: view_settings

            property var extruder_opacities: UM.Preferences.getValue("layerview/extruder_opacities").split("|")
            property bool show_travel_moves: UM.Preferences.getValue("layerview/show_travel_moves")
            property bool show_helpers: UM.Preferences.getValue("layerview/show_helpers")
            property bool show_skin: UM.Preferences.getValue("layerview/show_skin")
            property bool show_infill: UM.Preferences.getValue("layerview/show_infill")
            // if we are in compatibility mode, we only show the "line type"
            property bool show_legend: UM.LayerView.compatibilityMode ? 1 : UM.Preferences.getValue("layerview/layer_view_type") == 1
            property bool only_show_top_layers: UM.Preferences.getValue("view/only_show_top_layers")
            property int top_layer_count: UM.Preferences.getValue("view/top_layer_count")

            anchors.top: parent.top
            anchors.topMargin: UM.Theme.getSize("default_margin").height
            anchors.left: parent.left
            anchors.leftMargin: UM.Theme.getSize("default_margin").width
            spacing: UM.Theme.getSize("layerview_row_spacing").height
            anchors.right: parent.right
<<<<<<< HEAD
            anchors.rightMargin: UM.Theme.getSize("default_margin").width
=======
            anchors.rightMargin: UM.Theme.getSize("default_margin").width * 2

            Label
            {
                id: layersLabel
                anchors.left: parent.left
                text: catalog.i18nc("@label","View Mode: Layers")
                font: UM.Theme.getFont("default_bold");
                color: UM.Theme.getColor("setting_control_text")
                Layout.fillWidth: true
                elide: Text.ElideMiddle;
            }

            Label
            {
                id: spaceLabel
                anchors.left: parent.left
                text: " "
                font.pointSize: 0.5
            }
>>>>>>> f50255f1

            Label
            {
                id: layerViewTypesLabel
                anchors.left: parent.left
                text: catalog.i18nc("@label","Color scheme")
                font: UM.Theme.getFont("default");
                visible: !UM.LayerView.compatibilityMode
                Layout.fillWidth: true
                color: UM.Theme.getColor("setting_control_text")
            }

            ListModel  // matches LayerView.py
            {
                id: layerViewTypes
            }

            Component.onCompleted:
            {
                layerViewTypes.append({
                    text: catalog.i18nc("@label:listbox", "Material Color"),
                    type_id: 0
                })
                layerViewTypes.append({
                    text: catalog.i18nc("@label:listbox", "Line Type"),
                    type_id: 1  // these ids match the switching in the shader
                })
            }

            ComboBox
            {
                id: layerTypeCombobox
                anchors.left: parent.left
                Layout.fillWidth: true
                Layout.preferredWidth: UM.Theme.getSize("layerview_row").width
                model: layerViewTypes
                visible: !UM.LayerView.compatibilityMode
                style: UM.Theme.styles.combobox
                anchors.right: parent.right
                anchors.rightMargin: 10

                onActivated:
                {
                    UM.Preferences.setValue("layerview/layer_view_type", index);
                }

                Component.onCompleted:
                {
                    currentIndex = UM.LayerView.compatibilityMode ? 1 : UM.Preferences.getValue("layerview/layer_view_type");
                    updateLegends(currentIndex);
                }

                function updateLegends(type_id)
                {
                    // update visibility of legends
                    view_settings.show_legend = UM.LayerView.compatibilityMode || (type_id == 1);
                }

            }

            Label
            {
                id: compatibilityModeLabel
                anchors.left: parent.left
                text: catalog.i18nc("@label","Compatibility Mode")
                font: UM.Theme.getFont("default")
                color: UM.Theme.getColor("text")
                visible: UM.LayerView.compatibilityMode
                Layout.fillWidth: true
                Layout.preferredHeight: UM.Theme.getSize("layerview_row").height
                Layout.preferredWidth: UM.Theme.getSize("layerview_row").width
            }

            Label
            {
                id: space2Label
                anchors.left: parent.left
                text: " "
                font.pointSize: 0.5
            }

            Connections {
                target: UM.Preferences
                onPreferenceChanged:
                {
                    layerTypeCombobox.currentIndex = UM.LayerView.compatibilityMode ? 1 : UM.Preferences.getValue("layerview/layer_view_type");
                    layerTypeCombobox.updateLegends(layerTypeCombobox.currentIndex);
                    view_settings.extruder_opacities = UM.Preferences.getValue("layerview/extruder_opacities").split("|");
                    view_settings.show_travel_moves = UM.Preferences.getValue("layerview/show_travel_moves");
                    view_settings.show_helpers = UM.Preferences.getValue("layerview/show_helpers");
                    view_settings.show_skin = UM.Preferences.getValue("layerview/show_skin");
                    view_settings.show_infill = UM.Preferences.getValue("layerview/show_infill");
                    view_settings.only_show_top_layers = UM.Preferences.getValue("view/only_show_top_layers");
                    view_settings.top_layer_count = UM.Preferences.getValue("view/top_layer_count");
                }
            }

            Repeater {
                model: Cura.ExtrudersModel{}
                CheckBox {
                    id: extrudersModelCheckBox
                    checked: view_settings.extruder_opacities[index] > 0.5 || view_settings.extruder_opacities[index] == undefined || view_settings.extruder_opacities[index] == ""
                    onClicked: {
                        view_settings.extruder_opacities[index] = checked ? 1.0 : 0.0
                        UM.Preferences.setValue("layerview/extruder_opacities", view_settings.extruder_opacities.join("|"));
                    }
                    visible: !UM.LayerView.compatibilityMode
                    enabled: index + 1 <= 4
                    Rectangle {
                        anchors.verticalCenter: parent.verticalCenter
                        anchors.right: extrudersModelCheckBox.right
                        anchors.rightMargin: UM.Theme.getSize("default_margin").width
                        width: UM.Theme.getSize("layerview_legend_size").width
                        height: UM.Theme.getSize("layerview_legend_size").height
                        color: model.color
                        radius: width / 2
                        border.width: UM.Theme.getSize("default_lining").width
                        border.color: UM.Theme.getColor("lining")
                        visible: !view_settings.show_legend
                    }
                    Layout.fillWidth: true
                    Layout.preferredHeight: UM.Theme.getSize("layerview_row").height + UM.Theme.getSize("default_lining").height
                    Layout.preferredWidth: UM.Theme.getSize("layerview_row").width
                    style: UM.Theme.styles.checkbox
                    Label
                    {
                        text: model.name
                        elide: Text.ElideRight
                        color: UM.Theme.getColor("button_text")
                        font: UM.Theme.getFont("default")
                        anchors.verticalCenter: parent.verticalCenter
                        anchors.left: extrudersModelCheckBox.left;
                        anchors.right: extrudersModelCheckBox.right;
                        anchors.leftMargin: UM.Theme.getSize("checkbox").width + UM.Theme.getSize("default_margin").width /2
                        anchors.rightMargin: UM.Theme.getSize("default_margin").width * 2
                    }
                }
            }

            Repeater {
                model: ListModel {
                    id: typesLegenModel
                    Component.onCompleted:
                    {
                        typesLegenModel.append({
                            label: catalog.i18nc("@label", "Show Travels"),
                            initialValue: view_settings.show_travel_moves,
                            preference: "layerview/show_travel_moves",
                            colorId:  "layerview_move_combing"
                        });
                        typesLegenModel.append({
                            label: catalog.i18nc("@label", "Show Helpers"),
                            initialValue: view_settings.show_helpers,
                            preference: "layerview/show_helpers",
                            colorId:  "layerview_support"
                        });
                        typesLegenModel.append({
                            label: catalog.i18nc("@label", "Show Shell"),
                            initialValue: view_settings.show_skin,
                            preference: "layerview/show_skin",
                            colorId:  "layerview_inset_0"
                        });
                        typesLegenModel.append({
                            label: catalog.i18nc("@label", "Show Infill"),
                            initialValue: view_settings.show_infill,
                            preference: "layerview/show_infill",
                            colorId:  "layerview_infill"
                        });
                    }
                }

                CheckBox {
                    id: legendModelCheckBox
                    checked: model.initialValue
                    onClicked: {
                        UM.Preferences.setValue(model.preference, checked);
                    }
                    Rectangle {
                        anchors.verticalCenter: parent.verticalCenter
                        anchors.right: legendModelCheckBox.right
                        anchors.rightMargin: UM.Theme.getSize("default_margin").width
                        width: UM.Theme.getSize("layerview_legend_size").width
                        height: UM.Theme.getSize("layerview_legend_size").height
                        color: UM.Theme.getColor(model.colorId)
                        border.width: UM.Theme.getSize("default_lining").width
                        border.color: UM.Theme.getColor("lining")
                        visible: view_settings.show_legend
                    }
                    Layout.fillWidth: true
                    Layout.preferredHeight: UM.Theme.getSize("layerview_row").height + UM.Theme.getSize("default_lining").height
                    Layout.preferredWidth: UM.Theme.getSize("layerview_row").width
                    style: UM.Theme.styles.checkbox
                    Label
                    {
                        text: label
                        font: UM.Theme.getFont("default")
                        elide: Text.ElideRight
                        color: UM.Theme.getColor("button_text")
                        anchors.verticalCenter: parent.verticalCenter
                        anchors.left: legendModelCheckBox.left;
                        anchors.right: legendModelCheckBox.right;
                        anchors.leftMargin: UM.Theme.getSize("checkbox").width + UM.Theme.getSize("default_margin").width /2
                        anchors.rightMargin: UM.Theme.getSize("default_margin").width * 2
                    }
                }
            }

            CheckBox {
                checked: view_settings.only_show_top_layers
                onClicked: {
                    UM.Preferences.setValue("view/only_show_top_layers", checked ? 1.0 : 0.0);
                }
                text: catalog.i18nc("@label", "Only Show Top Layers")
                visible: UM.LayerView.compatibilityMode
                style: UM.Theme.styles.checkbox
            }
            CheckBox {
                checked: view_settings.top_layer_count == 5
                onClicked: {
                    UM.Preferences.setValue("view/top_layer_count", checked ? 5 : 1);
                }
                text: catalog.i18nc("@label", "Show 5 Detailed Layers On Top")
                visible: UM.LayerView.compatibilityMode
                style: UM.Theme.styles.checkbox
            }

            Repeater {
                model: ListModel {
                    id: typesLegenModelNoCheck
                    Component.onCompleted:
                    {
                        typesLegenModelNoCheck.append({
                            label: catalog.i18nc("@label", "Top / Bottom"),
                            colorId: "layerview_skin",
                        });
                        typesLegenModelNoCheck.append({
                            label: catalog.i18nc("@label", "Inner Wall"),
                            colorId: "layerview_inset_x",
                        });
                    }
                }

                Label {
                    text: label
                    visible: view_settings.show_legend
                    id: typesLegendModelLabel
                    Rectangle {
                        anchors.verticalCenter: parent.verticalCenter
                        anchors.right: typesLegendModelLabel.right
                        anchors.rightMargin: UM.Theme.getSize("default_margin").width
                        width: UM.Theme.getSize("layerview_legend_size").width
                        height: UM.Theme.getSize("layerview_legend_size").height
                        color: UM.Theme.getColor(model.colorId)
                        border.width: UM.Theme.getSize("default_lining").width
                        border.color: UM.Theme.getColor("lining")
                        visible: view_settings.show_legend
                    }
                    Layout.fillWidth: true
                    Layout.preferredHeight: UM.Theme.getSize("layerview_row").height + UM.Theme.getSize("default_lining").height
                    Layout.preferredWidth: UM.Theme.getSize("layerview_row").width
                    color: UM.Theme.getColor("button_text")
                    font: UM.Theme.getFont("default")
                }
            }
        }

        Item
        {
            id: slider
            width: handleSize
            height: parent.height - 2*UM.Theme.getSize("slider_layerview_margin").height
            anchors.top: parent.bottom
            anchors.topMargin: UM.Theme.getSize("slider_layerview_margin").height
            anchors.right: layerViewMenu.right
            anchors.rightMargin: UM.Theme.getSize("slider_layerview_margin").width

            property real handleSize: UM.Theme.getSize("slider_handle").width
            property real handleRadius: handleSize / 2
            property real minimumRangeHandleSize: UM.Theme.getSize("slider_handle").width / 2
            property real trackThickness: UM.Theme.getSize("slider_groove").width
            property real trackRadius: trackThickness / 2
            property real trackBorderWidth: UM.Theme.getSize("default_lining").width
            property color upperHandleColor: UM.Theme.getColor("slider_handle")
            property color lowerHandleColor: UM.Theme.getColor("slider_handle")
            property color rangeHandleColor: UM.Theme.getColor("slider_groove_fill")
            property color trackColor: UM.Theme.getColor("slider_groove")
            property color trackBorderColor: UM.Theme.getColor("slider_groove_border")

            property real maximumValue: UM.LayerView.numLayers
            property real minimumValue: 0
            property real minimumRange: 0
            property bool roundValues: true

            property var activeHandle: upperHandle
            property bool layersVisible: UM.LayerView.layerActivity && CuraApplication.platformActivity ? true : false

            function getUpperValueFromHandle()
            {
                var result = upperHandle.y / (height - (2 * handleSize + minimumRangeHandleSize));
                result = maximumValue + result * (minimumValue - (maximumValue - minimumRange));
                result = roundValues ? Math.round(result) | 0 : result;
                return result;
            }

            function getLowerValueFromHandle()
            {
                var result = (lowerHandle.y - (handleSize + minimumRangeHandleSize)) / (height - (2 * handleSize + minimumRangeHandleSize));
                result = maximumValue - minimumRange + result * (minimumValue - (maximumValue - minimumRange));
                result = roundValues ? Math.round(result) : result;
                return result;
            }

            function setUpperValue(value)
            {
                var value = (value - maximumValue) / (minimumValue - maximumValue);
                var new_upper_y =  Math.round(value * (height - (2 * handleSize + minimumRangeHandleSize)));

                if(new_upper_y != upperHandle.y)
                {
                    upperHandle.y = new_upper_y;
                }
                rangeHandle.height = lowerHandle.y - (upperHandle.y + upperHandle.height);
            }

            function setLowerValue(value)
            {
                var value = (value - maximumValue) / (minimumValue - maximumValue);
                var new_lower_y =  Math.round((handleSize + minimumRangeHandleSize) + value * (height - (2 * handleSize + minimumRangeHandleSize)));

                if(new_lower_y != lowerHandle.y)
                {
                    lowerHandle.y = new_lower_y;
                }
                rangeHandle.height = lowerHandle.y - (upperHandle.y + upperHandle.height);
            }

            Connections
            {
                target: UM.LayerView
                onMinimumLayerChanged: slider.setLowerValue(UM.LayerView.minimumLayer)
                onCurrentLayerChanged: slider.setUpperValue(UM.LayerView.currentLayer)
            }

            Rectangle {
                width: parent.trackThickness
                height: parent.height - parent.handleSize
                radius: parent.trackRadius
                anchors.centerIn: parent
                color: parent.trackColor
                border.width: parent.trackBorderWidth;
                border.color: parent.trackBorderColor;
            }

            Item {
                id: rangeHandle
                y: upperHandle.y + upperHandle.height
                width: parent.handleSize
                height: parent.minimumRangeHandleSize
                anchors.horizontalCenter: parent.horizontalCenter

                visible: slider.layersVisible

                property real value: UM.LayerView.currentLayer
                function setValue(value)
                {
                    var range = upperHandle.value - lowerHandle.value;
                    value = Math.min(value, slider.maximumValue);
                    value = Math.max(value, slider.minimumValue + range);
                    UM.LayerView.setCurrentLayer(value);
                    UM.LayerView.setMinimumLayer(value - range);
                }

                Rectangle {
                    anchors.centerIn: parent
                    width: parent.parent.trackThickness - 2 * parent.parent.trackBorderWidth
                    height: parent.height + parent.parent.handleSize
                    color: parent.parent.rangeHandleColor
                }

                MouseArea {
                    anchors.fill: parent

                    drag.target: parent
                    drag.axis: Drag.YAxis
                    drag.minimumY: upperHandle.height
                    drag.maximumY: parent.parent.height - (parent.height + lowerHandle.height)

                    onPressed: parent.parent.activeHandle = rangeHandle
                    onPositionChanged:
                    {
                        upperHandle.y = parent.y - upperHandle.height
                        lowerHandle.y = parent.y + parent.height

                        var upper_value = slider.getUpperValueFromHandle();
                        var lower_value = upper_value - (upperHandle.value - lowerHandle.value);
                        UM.LayerView.setCurrentLayer(upper_value);
                        UM.LayerView.setMinimumLayer(lower_value);
                    }
                }
            }

            Rectangle {
                id: upperHandle
                y: parent.height - (parent.minimumRangeHandleSize + 2 * parent.handleSize)
                width: parent.handleSize
                height: parent.handleSize
                anchors.horizontalCenter: parent.horizontalCenter
                radius: parent.handleRadius
                color: parent.upperHandleColor
                border.width: UM.Theme.getSize("default_lining").width
                border.color: UM.Theme.getColor("slider_handle_border")

                visible: slider.layersVisible

                property real value: UM.LayerView.currentLayer
                function setValue(value)
                {
                    UM.LayerView.setCurrentLayer(value);
                }

                MouseArea {
                    anchors.fill: parent

                    drag.target: parent
                    drag.axis: Drag.YAxis
                    drag.minimumY: 0
                    drag.maximumY: parent.parent.height - (2 * parent.parent.handleSize + parent.parent.minimumRangeHandleSize)

                    onPressed: parent.parent.activeHandle = upperHandle
                    onPositionChanged:
                    {
                        if(lowerHandle.y - (upperHandle.y + upperHandle.height) < parent.parent.minimumRangeHandleSize)
                        {
                            lowerHandle.y = upperHandle.y + upperHandle.height + parent.parent.minimumRangeHandleSize;
                        }
                        rangeHandle.height = lowerHandle.y - (upperHandle.y + upperHandle.height);

                        UM.LayerView.setCurrentLayer(slider.getUpperValueFromHandle());
                    }
                }
            }

            Rectangle {
                id: lowerHandle
                y: parent.height - parent.handleSize
                width: parent.handleSize
                height: parent.handleSize
                anchors.horizontalCenter: parent.horizontalCenter
                radius: parent.handleRadius
                color: parent.lowerHandleColor
                border.width: UM.Theme.getSize("default_lining").width
                border.color: UM.Theme.getColor("slider_handle_border")

                visible: slider.layersVisible

                property real value: UM.LayerView.minimumLayer
                function setValue(value)
                {
                    UM.LayerView.setMinimumLayer(value);
                }

                MouseArea {
                    anchors.fill: parent

                    drag.target: parent
                    drag.axis: Drag.YAxis
                    drag.minimumY: upperHandle.height + parent.parent.minimumRangeHandleSize
                    drag.maximumY: parent.parent.height - parent.height

                    onPressed: parent.parent.activeHandle = lowerHandle
                    onPositionChanged:
                    {
                        if(lowerHandle.y - (upperHandle.y + upperHandle.height) < parent.parent.minimumRangeHandleSize)
                        {
                            upperHandle.y = lowerHandle.y - (upperHandle.height + parent.parent.minimumRangeHandleSize);
                        }
                        rangeHandle.height = lowerHandle.y - (upperHandle.y + upperHandle.height)

                        UM.LayerView.setMinimumLayer(slider.getLowerValueFromHandle());
                    }
                }
            }

            UM.PointingRectangle
            {
                x: parent.width - UM.Theme.getSize("slider_layerview_background").width / 2 - width;
                y: Math.floor(slider.activeHandle.y + slider.activeHandle.height / 2 - height / 2);

                target: Qt.point(parent.width, slider.activeHandle.y + slider.activeHandle.height / 2)
                arrowSize: UM.Theme.getSize("default_arrow").width

                height: UM.Theme.getSize("slider_handle").height + UM.Theme.getSize("default_margin").height
                width: valueLabel.width + UM.Theme.getSize("default_margin").width
                Behavior on height { NumberAnimation { duration: 50; } }

                color: UM.Theme.getColor("tool_panel_background")
                borderColor: UM.Theme.getColor("lining")
                borderWidth: UM.Theme.getSize("default_lining").width

                visible: slider.layersVisible

                MouseArea //Catch all mouse events (so scene doesnt handle them)
                {
                    anchors.fill: parent
                }

                TextField
                {
                    id: valueLabel
                    property string maxValue: slider.maximumValue + 1
                    text: slider.activeHandle.value + 1
                    horizontalAlignment: TextInput.AlignRight;
                    onEditingFinished:
                    {
                        // Ensure that the cursor is at the first position. On some systems the text isn't fully visible
                        // Seems to have to do something with different dpi densities that QML doesn't quite handle.
                        // Another option would be to increase the size even further, but that gives pretty ugly results.
                        cursorPosition = 0;
                        if(valueLabel.text != '')
                        {
                            slider.activeHandle.setValue(valueLabel.text - 1);
                        }
                    }
                    validator: IntValidator { bottom: 1; top: slider.maximumValue + 1; }

                    anchors.left: parent.left;
                    anchors.leftMargin: UM.Theme.getSize("default_margin").width / 2;
                    anchors.verticalCenter: parent.verticalCenter;

                    width: Math.max(UM.Theme.getSize("line").width * maxValue.length + 2, 20);
                    style: TextFieldStyle
                    {
                        textColor: UM.Theme.getColor("setting_control_text");
                        font: UM.Theme.getFont("default");
                        background: Item { }
                    }

                    Keys.onUpPressed: slider.activeHandle.setValue(slider.activeHandle.value + ((event.modifiers & Qt.ShiftModifier) ? 10 : 1))
                    Keys.onDownPressed: slider.activeHandle.setValue(slider.activeHandle.value - ((event.modifiers & Qt.ShiftModifier) ? 10 : 1))
                }

                BusyIndicator
                {
                    id: busyIndicator;
                    anchors.left: parent.right;
                    anchors.leftMargin: UM.Theme.getSize("default_margin").width / 2;
                    anchors.verticalCenter: parent.verticalCenter;

                    width: UM.Theme.getSize("slider_handle").height;
                    height: width;

                    running: UM.LayerView.busy;
                    visible: UM.LayerView.busy;
                }
            }
        }
    }
}<|MERGE_RESOLUTION|>--- conflicted
+++ resolved
@@ -64,30 +64,7 @@
             anchors.leftMargin: UM.Theme.getSize("default_margin").width
             spacing: UM.Theme.getSize("layerview_row_spacing").height
             anchors.right: parent.right
-<<<<<<< HEAD
             anchors.rightMargin: UM.Theme.getSize("default_margin").width
-=======
-            anchors.rightMargin: UM.Theme.getSize("default_margin").width * 2
-
-            Label
-            {
-                id: layersLabel
-                anchors.left: parent.left
-                text: catalog.i18nc("@label","View Mode: Layers")
-                font: UM.Theme.getFont("default_bold");
-                color: UM.Theme.getColor("setting_control_text")
-                Layout.fillWidth: true
-                elide: Text.ElideMiddle;
-            }
-
-            Label
-            {
-                id: spaceLabel
-                anchors.left: parent.left
-                text: " "
-                font.pointSize: 0.5
-            }
->>>>>>> f50255f1
 
             Label
             {
