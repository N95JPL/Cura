msgid ""
msgstr ""
"Project-Id-Version: Uranium json setting files\n"
"Report-Msgid-Bugs-To: http://github.com/ultimaker/uranium\n"
"POT-Creation-Date: 2017-03-27 17:27+0000\n"
<<<<<<< HEAD
"PO-Revision-Date: 2017-03-30 15:05+0300\n"
=======
"PO-Revision-Date: 2017-01-08 04:41+0300\n"
>>>>>>> fa7a026e
"Last-Translator: Ruslan Popov <ruslan.popov@gmail.com>\n"
"Language-Team: \n"
"Language: ru_RU\n"
"MIME-Version: 1.0\n"
"Content-Type: text/plain; charset=UTF-8\n"
"Content-Transfer-Encoding: 8bit\n"
<<<<<<< HEAD
"X-Generator: Poedit 2.0\n"
=======
"X-Generator: Poedit 1.8.11\n"
>>>>>>> fa7a026e
"Plural-Forms: nplurals=3; plural=(n%10==1 && n%100!=11 ? 0 : n%10>=2 && n%10<=4 && (n%100<10 || n%100>=20) ? 1 : 2);\n"

#: fdmprinter.def.json
msgctxt "machine_settings label"
msgid "Machine"
msgstr "Принтер"

#: fdmprinter.def.json
msgctxt "machine_settings description"
msgid "Machine specific settings"
msgstr "Параметры, относящиеся к принтеру"

#: fdmprinter.def.json
msgctxt "machine_name label"
msgid "Machine Type"
msgstr "Тип принтера"

#: fdmprinter.def.json
msgctxt "machine_name description"
msgid "The name of your 3D printer model."
msgstr "Название модели вашего 3D принтера."

#: fdmprinter.def.json
msgctxt "machine_show_variants label"
msgid "Show machine variants"
msgstr "Показать варианты принтера"

#: fdmprinter.def.json
msgctxt "machine_show_variants description"
msgid "Whether to show the different variants of this machine, which are described in separate json files."
msgstr "Следует ли показывать различные варианты этого принтера, которые описаны в отдельных JSON файлах."

#: fdmprinter.def.json
msgctxt "machine_start_gcode label"
msgid "Start GCode"
msgstr "Начало G-кода"

#: fdmprinter.def.json
msgctxt "machine_start_gcode description"
msgid ""
"Gcode commands to be executed at the very start - separated by \n"
"."
msgstr ""
"Команды в G-коде, которые будут выполнены при старте печати, разделённые \n"
"."

#: fdmprinter.def.json
msgctxt "machine_end_gcode label"
msgid "End GCode"
msgstr "Конец G-кода"

#: fdmprinter.def.json
msgctxt "machine_end_gcode description"
msgid ""
"Gcode commands to be executed at the very end - separated by \n"
"."
msgstr ""
"Команды в G-коде, которые будут выполнены в конце печати, разделённые \n"
"."

#: fdmprinter.def.json
msgctxt "material_guid label"
msgid "Material GUID"
msgstr "GUID материала"

#: fdmprinter.def.json
msgctxt "material_guid description"
msgid "GUID of the material. This is set automatically. "
msgstr "Идентификатор материала, устанавливается автоматически. "

#: fdmprinter.def.json
msgctxt "material_bed_temp_wait label"
msgid "Wait for build plate heatup"
msgstr "Ожидать пока прогреется стол"

#: fdmprinter.def.json
msgctxt "material_bed_temp_wait description"
msgid "Whether to insert a command to wait until the build plate temperature is reached at the start."
msgstr "Следует ли добавлять команду ожидания прогрева стола до нужной температуры перед началом печати."

#: fdmprinter.def.json
msgctxt "material_print_temp_wait label"
msgid "Wait for nozzle heatup"
msgstr "Ожидать пока прогреется голова"

#: fdmprinter.def.json
msgctxt "material_print_temp_wait description"
msgid "Whether to wait until the nozzle temperature is reached at the start."
msgstr "Следует ли добавлять команду ожидания прогрева головы перед началом печати."

#: fdmprinter.def.json
msgctxt "material_print_temp_prepend label"
msgid "Include material temperatures"
msgstr "Добавлять температуру из материала"

#: fdmprinter.def.json
msgctxt "material_print_temp_prepend description"
msgid "Whether to include nozzle temperature commands at the start of the gcode. When the start_gcode already contains nozzle temperature commands Cura frontend will automatically disable this setting."
msgstr "Следует ли добавлять команды управления температурой сопла в начало G-кода. Если в коде уже используются команды для управления температурой сопла, то Cura автоматически проигнорирует этот параметр."

#: fdmprinter.def.json
msgctxt "material_bed_temp_prepend label"
msgid "Include build plate temperature"
msgstr "Добавлять температуру стола"

#: fdmprinter.def.json
msgctxt "material_bed_temp_prepend description"
msgid "Whether to include build plate temperature commands at the start of the gcode. When the start_gcode already contains build plate temperature commands Cura frontend will automatically disable this setting."
msgstr "Следует ли добавлять команды управления температурой стола в начало G-кода. Если в коде уже используются команды для управления температурой стола, то Cura автоматически проигнорирует этот параметр."

#: fdmprinter.def.json
msgctxt "machine_width label"
msgid "Machine width"
msgstr "Ширина принтера"

#: fdmprinter.def.json
msgctxt "machine_width description"
msgid "The width (X-direction) of the printable area."
msgstr "Ширина (по оси X) области печати."

#: fdmprinter.def.json
msgctxt "machine_depth label"
msgid "Machine depth"
msgstr "Глубина принтера"

#: fdmprinter.def.json
msgctxt "machine_depth description"
msgid "The depth (Y-direction) of the printable area."
msgstr "Ширина (по оси Y) области печати."

#: fdmprinter.def.json
msgctxt "machine_shape label"
msgid "Build plate shape"
msgstr "Форма стола"

#: fdmprinter.def.json
msgctxt "machine_shape description"
msgid "The shape of the build plate without taking unprintable areas into account."
msgstr "Форма стола без учёта непечатаемых областей."

#: fdmprinter.def.json
msgctxt "machine_shape option rectangular"
msgid "Rectangular"
msgstr "Прямоугольная"

#: fdmprinter.def.json
msgctxt "machine_shape option elliptic"
msgid "Elliptic"
msgstr "Эллиптическая"

#: fdmprinter.def.json
msgctxt "machine_height label"
msgid "Machine height"
msgstr "Высота принтера"

#: fdmprinter.def.json
msgctxt "machine_height description"
msgid "The height (Z-direction) of the printable area."
msgstr "Ширина (по оси Z) области печати."

#: fdmprinter.def.json
msgctxt "machine_heated_bed label"
msgid "Has heated build plate"
msgstr "Имеет подогреваемый стол"

#: fdmprinter.def.json
msgctxt "machine_heated_bed description"
msgid "Whether the machine has a heated build plate present."
msgstr "Имеет ли принтер подогреваемый стол."

#: fdmprinter.def.json
msgctxt "machine_center_is_zero label"
msgid "Is center origin"
msgstr "Начало координат в центре"

#: fdmprinter.def.json
msgctxt "machine_center_is_zero description"
msgid "Whether the X/Y coordinates of the zero position of the printer is at the center of the printable area."
msgstr "Следует ли считать центром координат по осям X/Y в центре области печати."

#: fdmprinter.def.json
msgctxt "machine_extruder_count label"
msgid "Number of Extruders"
msgstr "Количество экструдеров"

#: fdmprinter.def.json
msgctxt "machine_extruder_count description"
msgid "Number of extruder trains. An extruder train is the combination of a feeder, bowden tube, and nozzle."
msgstr "Количество экструдеров. Экструдер - это комбинация механизма подачи, трубы и сопла."

#: fdmprinter.def.json
msgctxt "machine_nozzle_tip_outer_diameter label"
msgid "Outer nozzle diameter"
msgstr "Внешний диаметр сопла"

#: fdmprinter.def.json
msgctxt "machine_nozzle_tip_outer_diameter description"
msgid "The outer diameter of the tip of the nozzle."
msgstr "Внешний диаметр кончика сопла."

#: fdmprinter.def.json
msgctxt "machine_nozzle_head_distance label"
msgid "Nozzle length"
msgstr "Длина сопла"

#: fdmprinter.def.json
msgctxt "machine_nozzle_head_distance description"
msgid "The height difference between the tip of the nozzle and the lowest part of the print head."
msgstr "Высота между кончиком сопла и нижней частью головы."

#: fdmprinter.def.json
msgctxt "machine_nozzle_expansion_angle label"
msgid "Nozzle angle"
msgstr "Угол сопла"

#: fdmprinter.def.json
msgctxt "machine_nozzle_expansion_angle description"
msgid "The angle between the horizontal plane and the conical part right above the tip of the nozzle."
msgstr "Угол между горизонтальной плоскостью и конической частью над кончиком сопла."

#: fdmprinter.def.json
msgctxt "machine_heat_zone_length label"
msgid "Heat zone length"
msgstr "Длина зоны нагрева"

#: fdmprinter.def.json
msgctxt "machine_heat_zone_length description"
msgid "The distance from the tip of the nozzle in which heat from the nozzle is transferred to the filament."
msgstr "Расстояние от кончика сопла до места, где тепло передаётся материалу."

#: fdmprinter.def.json
msgctxt "machine_filament_park_distance label"
msgid "Filament Park Distance"
msgstr "Расстояние парковки материала"

#: fdmprinter.def.json
msgctxt "machine_filament_park_distance description"
msgid "The distance from the tip of the nozzle where to park the filament when an extruder is no longer used."
msgstr "Расстояние от кончика сопла до места, где останавливается материал пока экструдер не используется."

#: fdmprinter.def.json
msgctxt "machine_nozzle_temp_enabled label"
msgid "Enable Nozzle Temperature Control"
<<<<<<< HEAD
msgstr "Разрешить управление температурой сопла"
=======
msgstr ""
>>>>>>> fa7a026e

#: fdmprinter.def.json
msgctxt "machine_nozzle_temp_enabled description"
msgid "Whether to control temperature from Cura. Turn this off to control nozzle temperature from outside of Cura."
<<<<<<< HEAD
msgstr "Следует ли управлять температурой из Cura. Выключение этого параметра предполагает управление температурой сопла вне Cura."
=======
msgstr ""
>>>>>>> fa7a026e

#: fdmprinter.def.json
msgctxt "machine_nozzle_heat_up_speed label"
msgid "Heat up speed"
msgstr "Скорость нагрева"

#: fdmprinter.def.json
msgctxt "machine_nozzle_heat_up_speed description"
msgid "The speed (°C/s) by which the nozzle heats up averaged over the window of normal printing temperatures and the standby temperature."
msgstr "Скорость (°C/сек.), с которой сопло греет, усреднённая в окне температур при обычной печати и температура ожидания."

#: fdmprinter.def.json
msgctxt "machine_nozzle_cool_down_speed label"
msgid "Cool down speed"
msgstr "Скорость охлаждения"

#: fdmprinter.def.json
msgctxt "machine_nozzle_cool_down_speed description"
msgid "The speed (°C/s) by which the nozzle cools down averaged over the window of normal printing temperatures and the standby temperature."
msgstr "Скорость (°C/сек.), с которой сопло охлаждается, усреднённая в окне температур при обычной печати и температура ожидания."

#: fdmprinter.def.json
msgctxt "machine_min_cool_heat_time_window label"
msgid "Minimal Time Standby Temperature"
msgstr "Время перехода в ожидание"

#: fdmprinter.def.json
msgctxt "machine_min_cool_heat_time_window description"
msgid "The minimal time an extruder has to be inactive before the nozzle is cooled. Only when an extruder is not used for longer than this time will it be allowed to cool down to the standby temperature."
msgstr "Минимальное время, которое экструдер должен быть неактивен, чтобы сопло начало охлаждаться. Только когда экструдер не используется дольше, чем указанное время, он может быть охлаждён до температуры ожидания."

#: fdmprinter.def.json
msgctxt "machine_gcode_flavor label"
msgid "Gcode flavour"
msgstr "Вариант G-кода"

#: fdmprinter.def.json
msgctxt "machine_gcode_flavor description"
msgid "The type of gcode to be generated."
msgstr "Генерируемый вариант G-кода."

#: fdmprinter.def.json
msgctxt "machine_gcode_flavor option RepRap (Marlin/Sprinter)"
msgid "RepRap (Marlin/Sprinter)"
msgstr "RepRap (Marlin/Sprinter)"

#: fdmprinter.def.json
msgctxt "machine_gcode_flavor option RepRap (Volumatric)"
msgid "RepRap (Volumetric)"
msgstr "RepRap (Volumetric)"

#: fdmprinter.def.json
msgctxt "machine_gcode_flavor option UltiGCode"
msgid "Ultimaker 2"
msgstr "Ultimaker 2"

#: fdmprinter.def.json
msgctxt "machine_gcode_flavor option Griffin"
msgid "Griffin"
msgstr "Griffin"

#: fdmprinter.def.json
msgctxt "machine_gcode_flavor option Makerbot"
msgid "Makerbot"
msgstr "Makerbot"

#: fdmprinter.def.json
msgctxt "machine_gcode_flavor option BFB"
msgid "Bits from Bytes"
msgstr "Bits from Bytes"

#: fdmprinter.def.json
msgctxt "machine_gcode_flavor option MACH3"
msgid "Mach3"
msgstr "Mach3"

#: fdmprinter.def.json
msgctxt "machine_gcode_flavor option Repetier"
msgid "Repetier"
msgstr "Repetier"

#: fdmprinter.def.json
msgctxt "machine_disallowed_areas label"
msgid "Disallowed areas"
msgstr "Запрещённые области"

#: fdmprinter.def.json
msgctxt "machine_disallowed_areas description"
msgid "A list of polygons with areas the print head is not allowed to enter."
msgstr "Список полигонов с областями, в которые голове запрещено заходить."

#: fdmprinter.def.json
msgctxt "nozzle_disallowed_areas label"
msgid "Nozzle Disallowed Areas"
msgstr "Запрещённые зоны для сопла"

#: fdmprinter.def.json
msgctxt "nozzle_disallowed_areas description"
msgid "A list of polygons with areas the nozzle is not allowed to enter."
msgstr "Список полигонов с областями, в которые не должно заходить сопло."

#: fdmprinter.def.json
msgctxt "machine_head_polygon label"
msgid "Machine head polygon"
msgstr "Полигон головы принтера"

#: fdmprinter.def.json
msgctxt "machine_head_polygon description"
msgid "A 2D silhouette of the print head (fan caps excluded)."
msgstr "2D контур головы принтера (исключая крышки вентилятора)."

#: fdmprinter.def.json
msgctxt "machine_head_with_fans_polygon label"
msgid "Machine head & Fan polygon"
msgstr "Полигон головы принтера и вентилятора"

#: fdmprinter.def.json
msgctxt "machine_head_with_fans_polygon description"
msgid "A 2D silhouette of the print head (fan caps included)."
msgstr "2D контур головы принтера (включая крышки вентилятора)."

#: fdmprinter.def.json
msgctxt "gantry_height label"
msgid "Gantry height"
msgstr "Высота портала"

#: fdmprinter.def.json
msgctxt "gantry_height description"
msgid "The height difference between the tip of the nozzle and the gantry system (X and Y axes)."
msgstr "Высота между кончиком сопла и портальной системой (по осям X и Y)."

#: fdmprinter.def.json
msgctxt "machine_nozzle_size label"
msgid "Nozzle Diameter"
msgstr "Диаметр сопла"

#: fdmprinter.def.json
msgctxt "machine_nozzle_size description"
msgid "The inner diameter of the nozzle. Change this setting when using a non-standard nozzle size."
msgstr "Внутренний диаметр сопла. Измените этот параметр при использовании сопла нестандартного размера."

#: fdmprinter.def.json
msgctxt "machine_use_extruder_offset_to_offset_coords label"
msgid "Offset With Extruder"
msgstr "Смещение экструдера"

#: fdmprinter.def.json
msgctxt "machine_use_extruder_offset_to_offset_coords description"
msgid "Apply the extruder offset to the coordinate system."
msgstr "Применить смещение экструдера к системе координат."

#: fdmprinter.def.json
msgctxt "extruder_prime_pos_z label"
msgid "Extruder Prime Z Position"
msgstr "Z координата начала печати"

#: fdmprinter.def.json
msgctxt "extruder_prime_pos_z description"
msgid "The Z coordinate of the position where the nozzle primes at the start of printing."
msgstr "Позиция кончика сопла на оси Z при старте печати."

#: fdmprinter.def.json
msgctxt "extruder_prime_pos_abs label"
msgid "Absolute Extruder Prime Position"
msgstr "Абсолютная позиция экструдера при старте"

#: fdmprinter.def.json
msgctxt "extruder_prime_pos_abs description"
msgid "Make the extruder prime position absolute rather than relative to the last-known location of the head."
msgstr "Сделать стартовую позицию экструдера абсолютной, а не относительной от последней известной позиции головы."

#: fdmprinter.def.json
msgctxt "machine_max_feedrate_x label"
msgid "Maximum Speed X"
msgstr "Максимальная скорость по оси X"

#: fdmprinter.def.json
msgctxt "machine_max_feedrate_x description"
msgid "The maximum speed for the motor of the X-direction."
msgstr "Максимальная скорость для мотора оси X."

#: fdmprinter.def.json
msgctxt "machine_max_feedrate_y label"
msgid "Maximum Speed Y"
msgstr "Максимальная скорость по оси Y"

#: fdmprinter.def.json
msgctxt "machine_max_feedrate_y description"
msgid "The maximum speed for the motor of the Y-direction."
msgstr "Максимальная скорость для мотора оси Y."

#: fdmprinter.def.json
msgctxt "machine_max_feedrate_z label"
msgid "Maximum Speed Z"
msgstr "Максимальная скорость по оси Z"

#: fdmprinter.def.json
msgctxt "machine_max_feedrate_z description"
msgid "The maximum speed for the motor of the Z-direction."
msgstr "Максимальная скорость для мотора оси Z."

#: fdmprinter.def.json
msgctxt "machine_max_feedrate_e label"
msgid "Maximum Feedrate"
msgstr "Максимальная подача"

#: fdmprinter.def.json
msgctxt "machine_max_feedrate_e description"
msgid "The maximum speed of the filament."
msgstr "Максимальная скорость подачи материала."

#: fdmprinter.def.json
msgctxt "machine_max_acceleration_x label"
msgid "Maximum Acceleration X"
msgstr "Максимальное ускорение по оси X"

#: fdmprinter.def.json
msgctxt "machine_max_acceleration_x description"
msgid "Maximum acceleration for the motor of the X-direction"
msgstr "Максимальное ускорение для мотора оси X"

#: fdmprinter.def.json
msgctxt "machine_max_acceleration_y label"
msgid "Maximum Acceleration Y"
msgstr "Максимальное ускорение по оси Y"

#: fdmprinter.def.json
msgctxt "machine_max_acceleration_y description"
msgid "Maximum acceleration for the motor of the Y-direction."
msgstr "Максимальное ускорение для мотора оси Y."

#: fdmprinter.def.json
msgctxt "machine_max_acceleration_z label"
msgid "Maximum Acceleration Z"
msgstr "Максимальное ускорение по оси Z"

#: fdmprinter.def.json
msgctxt "machine_max_acceleration_z description"
msgid "Maximum acceleration for the motor of the Z-direction."
msgstr "Максимальное ускорение для мотора оси Z."

#: fdmprinter.def.json
msgctxt "machine_max_acceleration_e label"
msgid "Maximum Filament Acceleration"
msgstr "Максимальное ускорение материала"

#: fdmprinter.def.json
msgctxt "machine_max_acceleration_e description"
msgid "Maximum acceleration for the motor of the filament."
msgstr "Максимальное ускорение мотора подачи материала."

#: fdmprinter.def.json
msgctxt "machine_acceleration label"
msgid "Default Acceleration"
msgstr "Стандартное ускорение"

#: fdmprinter.def.json
msgctxt "machine_acceleration description"
msgid "The default acceleration of print head movement."
msgstr "Стандартное ускорение для движений головы."

#: fdmprinter.def.json
msgctxt "machine_max_jerk_xy label"
msgid "Default X-Y Jerk"
msgstr "Обычный X-Y рывок"

#: fdmprinter.def.json
msgctxt "machine_max_jerk_xy description"
msgid "Default jerk for movement in the horizontal plane."
msgstr "Стандартное изменение ускорения для движения в горизонтальной плоскости."

#: fdmprinter.def.json
msgctxt "machine_max_jerk_z label"
msgid "Default Z Jerk"
msgstr "Обычный Z рывок"

#: fdmprinter.def.json
msgctxt "machine_max_jerk_z description"
msgid "Default jerk for the motor of the Z-direction."
msgstr "Стандартное изменение ускорения для мотора по оси Z."

#: fdmprinter.def.json
msgctxt "machine_max_jerk_e label"
msgid "Default Filament Jerk"
msgstr "Обычный рывок материала"

#: fdmprinter.def.json
msgctxt "machine_max_jerk_e description"
msgid "Default jerk for the motor of the filament."
msgstr "Стандартное изменение ускорения для мотора, подающего материал."

#: fdmprinter.def.json
msgctxt "machine_minimum_feedrate label"
msgid "Minimum Feedrate"
msgstr "Минимальная подача"

#: fdmprinter.def.json
msgctxt "machine_minimum_feedrate description"
msgid "The minimal movement speed of the print head."
msgstr "Минимальная скорость движения головы."

#: fdmprinter.def.json
msgctxt "resolution label"
msgid "Quality"
msgstr "Качество"

#: fdmprinter.def.json
msgctxt "resolution description"
msgid "All settings that influence the resolution of the print. These settings have a large impact on the quality (and print time)"
msgstr "Все параметры, которые влияют на разрешение печати. Эти параметры сильно влияют на качество (и время печати)"

#: fdmprinter.def.json
msgctxt "layer_height label"
msgid "Layer Height"
msgstr "Высота слоя"

#: fdmprinter.def.json
msgctxt "layer_height description"
msgid "The height of each layer in mm. Higher values produce faster prints in lower resolution, lower values produce slower prints in higher resolution."
msgstr "Высота каждого слоя в миллиметрах. Большие значения приводят к быстрой печати при низком разрешении, малые значения приводят к замедлению печати с высоким разрешением."

#: fdmprinter.def.json
msgctxt "layer_height_0 label"
msgid "Initial Layer Height"
msgstr "Высота первого слоя"

#: fdmprinter.def.json
msgctxt "layer_height_0 description"
msgid "The height of the initial layer in mm. A thicker initial layer makes adhesion to the build plate easier."
msgstr "Высота первого слоя в миллиметрах. Более толстый слой упрощает прилипание пластика к столу."

#: fdmprinter.def.json
msgctxt "line_width label"
msgid "Line Width"
msgstr "Ширина линии"

#: fdmprinter.def.json
msgctxt "line_width description"
msgid "Width of a single line. Generally, the width of each line should correspond to the width of the nozzle. However, slightly reducing this value could produce better prints."
msgstr "Ширина одной линии. Обычно, ширина каждой линии должна соответствовать диаметру сопла. Однако, небольшое уменьшение этого значение приводит к лучшей печати."

#: fdmprinter.def.json
msgctxt "wall_line_width label"
msgid "Wall Line Width"
msgstr "Ширина линии стенки"

#: fdmprinter.def.json
msgctxt "wall_line_width description"
msgid "Width of a single wall line."
msgstr "Ширина одной линии стенки."

#: fdmprinter.def.json
msgctxt "wall_line_width_0 label"
msgid "Outer Wall Line Width"
msgstr "Ширина линии внешней стенки"

#: fdmprinter.def.json
msgctxt "wall_line_width_0 description"
msgid "Width of the outermost wall line. By lowering this value, higher levels of detail can be printed."
msgstr "Ширина линии внешней стенки. Уменьшая данное значение, можно печатать более тонкие детали."

#: fdmprinter.def.json
msgctxt "wall_line_width_x label"
msgid "Inner Wall(s) Line Width"
msgstr "Ширина линии внутренней стенки"

#: fdmprinter.def.json
msgctxt "wall_line_width_x description"
msgid "Width of a single wall line for all wall lines except the outermost one."
msgstr "Ширина одной линии стенки для всех линий стенки, кроме самой внешней."

#: fdmprinter.def.json
msgctxt "skin_line_width label"
msgid "Top/Bottom Line Width"
msgstr "Ширина линии дна/крышки"

#: fdmprinter.def.json
msgctxt "skin_line_width description"
msgid "Width of a single top/bottom line."
msgstr "Ширина одной линии дна/крышки."

#: fdmprinter.def.json
msgctxt "infill_line_width label"
msgid "Infill Line Width"
msgstr "Ширина линии заполнения"

#: fdmprinter.def.json
msgctxt "infill_line_width description"
msgid "Width of a single infill line."
msgstr "Ширина одной линии заполнения."

#: fdmprinter.def.json
msgctxt "skirt_brim_line_width label"
msgid "Skirt/Brim Line Width"
msgstr "Ширина линии юбки/каймы"

#: fdmprinter.def.json
msgctxt "skirt_brim_line_width description"
msgid "Width of a single skirt or brim line."
msgstr "Ширина одной линии юбки или каймы."

#: fdmprinter.def.json
msgctxt "support_line_width label"
msgid "Support Line Width"
msgstr "Ширина линии поддержки"

#: fdmprinter.def.json
msgctxt "support_line_width description"
msgid "Width of a single support structure line."
msgstr "Ширина одной линии поддержки."

#: fdmprinter.def.json
msgctxt "support_interface_line_width label"
msgid "Support Interface Line Width"
msgstr "Ширина линии поддерживающей крыши"

#: fdmprinter.def.json
msgctxt "support_interface_line_width description"
msgid "Width of a single support interface line."
msgstr "Ширина одной линии поддерживающей крыши."

#: fdmprinter.def.json
msgctxt "prime_tower_line_width label"
msgid "Prime Tower Line Width"
msgstr "Ширина линии черновой башни"

#: fdmprinter.def.json
msgctxt "prime_tower_line_width description"
msgid "Width of a single prime tower line."
msgstr "Ширина отдельной линии черновой башни."

#: fdmprinter.def.json
msgctxt "shell label"
msgid "Shell"
msgstr "Ограждение"

#: fdmprinter.def.json
msgctxt "shell description"
msgid "Shell"
msgstr "Ограждение"

#: fdmprinter.def.json
msgctxt "wall_thickness label"
msgid "Wall Thickness"
msgstr "Толщина стенки"

#: fdmprinter.def.json
msgctxt "wall_thickness description"
msgid "The thickness of the outside walls in the horizontal direction. This value divided by the wall line width defines the number of walls."
msgstr "Толщина внешних стенок в горизонтальном направлении. Это значение, разделённое на ширину линии стенки, определяет количество линий стенки."

#: fdmprinter.def.json
msgctxt "wall_line_count label"
msgid "Wall Line Count"
msgstr "Количество линий стенки"

#: fdmprinter.def.json
msgctxt "wall_line_count description"
msgid "The number of walls. When calculated by the wall thickness, this value is rounded to a whole number."
msgstr "Количество линий стенки. При вычислении толщины стенки, это значение округляется до целого."

#: fdmprinter.def.json
msgctxt "wall_0_wipe_dist label"
msgid "Outer Wall Wipe Distance"
msgstr "Расстояние очистки внешней стенки"

#: fdmprinter.def.json
msgctxt "wall_0_wipe_dist description"
msgid "Distance of a travel move inserted after the outer wall, to hide the Z seam better."
msgstr "Расстояние перемещения, добавленное после печати внешней стенки, чтобы лучше спрятать Z шов."

#: fdmprinter.def.json
msgctxt "top_bottom_thickness label"
msgid "Top/Bottom Thickness"
msgstr "Толщина дна/крышки"

#: fdmprinter.def.json
msgctxt "top_bottom_thickness description"
msgid "The thickness of the top/bottom layers in the print. This value divided by the layer height defines the number of top/bottom layers."
msgstr "Толщина слоя дна/крышки при печати. Это значение, разделённое на высоту слоя, определяет количество слоёв в дне/крышке."

#: fdmprinter.def.json
msgctxt "top_thickness label"
msgid "Top Thickness"
msgstr "Толщина крышки"

#: fdmprinter.def.json
msgctxt "top_thickness description"
msgid "The thickness of the top layers in the print. This value divided by the layer height defines the number of top layers."
msgstr "Толщина крышки при печати. Это значение, разделённое на высоту слоя, определяет количество слоёв в крышке."

#: fdmprinter.def.json
msgctxt "top_layers label"
msgid "Top Layers"
msgstr "Слои крышки"

#: fdmprinter.def.json
msgctxt "top_layers description"
msgid "The number of top layers. When calculated by the top thickness, this value is rounded to a whole number."
msgstr "Количество слоёв в крышке. При вычислении толщины крышки это значение округляется до целого."

#: fdmprinter.def.json
msgctxt "bottom_thickness label"
msgid "Bottom Thickness"
msgstr "Толщина дна"

#: fdmprinter.def.json
msgctxt "bottom_thickness description"
msgid "The thickness of the bottom layers in the print. This value divided by the layer height defines the number of bottom layers."
msgstr "Толщина дна при печати. Это значение, разделённое на высоту слоя, определяет количество слоёв в дне."

#: fdmprinter.def.json
msgctxt "bottom_layers label"
msgid "Bottom Layers"
msgstr "Слои дна"

#: fdmprinter.def.json
msgctxt "bottom_layers description"
msgid "The number of bottom layers. When calculated by the bottom thickness, this value is rounded to a whole number."
msgstr "Количество слоёв в дне. При вычислении толщины дна это значение округляется до целого."

#: fdmprinter.def.json
msgctxt "top_bottom_pattern label"
msgid "Top/Bottom Pattern"
msgstr "Шаблон для крышки/дна"

#: fdmprinter.def.json
msgctxt "top_bottom_pattern description"
msgid "The pattern of the top/bottom layers."
msgstr "Шаблон слоёв для крышки/дна."

#: fdmprinter.def.json
msgctxt "top_bottom_pattern option lines"
msgid "Lines"
msgstr "Линии"

#: fdmprinter.def.json
msgctxt "top_bottom_pattern option concentric"
msgid "Concentric"
msgstr "Концентрический"

#: fdmprinter.def.json
msgctxt "top_bottom_pattern option zigzag"
msgid "Zig Zag"
msgstr "Зигзаг"

#: fdmprinter.def.json
msgctxt "top_bottom_pattern_0 label"
msgid "Bottom Pattern Initial Layer"
<<<<<<< HEAD
msgstr "Нижний шаблон начального слоя"
=======
msgstr ""
>>>>>>> fa7a026e

#: fdmprinter.def.json
msgctxt "top_bottom_pattern_0 description"
msgid "The pattern on the bottom of the print on the first layer."
<<<<<<< HEAD
msgstr "Шаблон низа печати на первом слое."
=======
msgstr ""
>>>>>>> fa7a026e

#: fdmprinter.def.json
msgctxt "top_bottom_pattern_0 option lines"
msgid "Lines"
<<<<<<< HEAD
msgstr "Линии"
=======
msgstr ""
>>>>>>> fa7a026e

#: fdmprinter.def.json
msgctxt "top_bottom_pattern_0 option concentric"
msgid "Concentric"
<<<<<<< HEAD
msgstr "Концентрический"
=======
msgstr ""
>>>>>>> fa7a026e

#: fdmprinter.def.json
msgctxt "top_bottom_pattern_0 option zigzag"
msgid "Zig Zag"
<<<<<<< HEAD
msgstr "Зигзаг"
=======
msgstr ""
>>>>>>> fa7a026e

#: fdmprinter.def.json
msgctxt "skin_angles label"
msgid "Top/Bottom Line Directions"
<<<<<<< HEAD
msgstr "Направление линии дна/крышки"
=======
msgstr ""
>>>>>>> fa7a026e

#: fdmprinter.def.json
msgctxt "skin_angles description"
msgid "A list of integer line directions to use when the top/bottom layers use the lines or zig zag pattern. Elements from the list are used sequentially as the layers progress and when the end of the list is reached, it starts at the beginning again. The list items are separated by commas and the whole list is contained in square brackets. Default is an empty list which means use the traditional default angles (45 and 135 degrees)."
<<<<<<< HEAD
msgstr "Список направлений линии при печати слоёв дна/крышки линиями или зигзагом. Элементы списка используются последовательно по мере печати слоёв и когда конец списка будет достигнут, он начнётся сначала. Элементы списка отделяются запятыми и сам список заключён в квадратные скобки. По умолчанию, он пустой, что означает использование стандартных углов (45 и 135 градусов)."
=======
msgstr ""
>>>>>>> fa7a026e

#: fdmprinter.def.json
msgctxt "wall_0_inset label"
msgid "Outer Wall Inset"
msgstr "Вставка внешней стенки"

#: fdmprinter.def.json
msgctxt "wall_0_inset description"
msgid "Inset applied to the path of the outer wall. If the outer wall is smaller than the nozzle, and printed after the inner walls, use this offset to get the hole in the nozzle to overlap with the inner walls instead of the outside of the model."
msgstr "Вставка применяется для внешних стенок. Если внешняя стенка меньше диаметра сопла и печатается после внутренних стенок, то используйте это смещение для захода соплом на внутренние стенки, вместо выхода за модель."

#: fdmprinter.def.json
msgctxt "outer_inset_first label"
msgid "Outer Before Inner Walls"
msgstr "Печать внешних стенок"

#: fdmprinter.def.json
msgctxt "outer_inset_first description"
msgid "Prints walls in order of outside to inside when enabled. This can help improve dimensional accuracy in X and Y when using a high viscosity plastic like ABS; however it can decrease outer surface print quality, especially on overhangs."
msgstr "Указывает печатать стенки снаружи внутрь. Это помогает улучшить аккуратность печати по осям X и Y, при использовании вязких пластиков подобно ABS. Однако, это может отрицательно повлиять на качество печати внешних поверхностей, особенно нависающих."

#: fdmprinter.def.json
msgctxt "alternate_extra_perimeter label"
msgid "Alternate Extra Wall"
msgstr "Чередующаяся стенка"

#: fdmprinter.def.json
msgctxt "alternate_extra_perimeter description"
msgid "Prints an extra wall at every other layer. This way infill gets caught between these extra walls, resulting in stronger prints."
msgstr "Печатает дополнительную стенку через слой. Таким образом заполнение заключается между этими дополнительными стенками, что приводит к повышению прочности печати."

#: fdmprinter.def.json
msgctxt "travel_compensate_overlapping_walls_enabled label"
msgid "Compensate Wall Overlaps"
msgstr "Компенсация перекрытия стен"

#: fdmprinter.def.json
msgctxt "travel_compensate_overlapping_walls_enabled description"
msgid "Compensate the flow for parts of a wall being printed where there is already a wall in place."
msgstr "Компенсирует поток для печатаемых частей стен в местах где уже напечатана стена."

#: fdmprinter.def.json
msgctxt "travel_compensate_overlapping_walls_0_enabled label"
msgid "Compensate Outer Wall Overlaps"
msgstr "Компенсация перекрытия внешних стен"

#: fdmprinter.def.json
msgctxt "travel_compensate_overlapping_walls_0_enabled description"
msgid "Compensate the flow for parts of an outer wall being printed where there is already a wall in place."
msgstr "Компенсирует поток для печатаемых частей внешних стен в местах где уже напечатана стена."

#: fdmprinter.def.json
msgctxt "travel_compensate_overlapping_walls_x_enabled label"
msgid "Compensate Inner Wall Overlaps"
msgstr "Компенсация перекрытия внутренних стен"

#: fdmprinter.def.json
msgctxt "travel_compensate_overlapping_walls_x_enabled description"
msgid "Compensate the flow for parts of an inner wall being printed where there is already a wall in place."
msgstr "Компенсирует поток для печатаемых частей внутренних стен в местах где уже напечатана стена."

#: fdmprinter.def.json
msgctxt "fill_perimeter_gaps label"
msgid "Fill Gaps Between Walls"
msgstr "Заполнение зазоров между стенками"

#: fdmprinter.def.json
msgctxt "fill_perimeter_gaps description"
msgid "Fills the gaps between walls where no walls fit."
msgstr "Заполняет зазоры между стенками, когда это необходимо."

#: fdmprinter.def.json
msgctxt "fill_perimeter_gaps option nowhere"
msgid "Nowhere"
msgstr "Нигде"

#: fdmprinter.def.json
msgctxt "fill_perimeter_gaps option everywhere"
msgid "Everywhere"
msgstr "Везде"

#: fdmprinter.def.json
msgctxt "xy_offset label"
msgid "Horizontal Expansion"
msgstr "Горизонтальное расширение"

#: fdmprinter.def.json
msgctxt "xy_offset description"
msgid "Amount of offset applied to all polygons in each layer. Positive values can compensate for too big holes; negative values can compensate for too small holes."
msgstr "Сумма смещения применяемая ко всем полигонам на каждом слое. Позитивные значения могут возместить потери для слишком больших отверстий; негативные значения могут возместить потери для слишком малых отверстий."

#: fdmprinter.def.json
msgctxt "z_seam_type label"
msgid "Z Seam Alignment"
msgstr "Выравнивание шва по оси Z"

#: fdmprinter.def.json
msgctxt "z_seam_type description"
msgid "Starting point of each path in a layer. When paths in consecutive layers start at the same point a vertical seam may show on the print. When aligning these near a user specified location, the seam is easiest to remove. When placed randomly the inaccuracies at the paths' start will be less noticeable. When taking the shortest path the print will be quicker."
msgstr "Начальная точка каждого пути на слое. Когда пути последовательных слоёв начинаются в одной точке, то в процессе печати может появиться вертикальный шов. Выравнивая место точки в указанной пользователем области, шов несложно убрать. При случайном размещении неточность в начале пути становится не так важна. При выборе кратчайшего пути, печать становится быстрее."

#: fdmprinter.def.json
msgctxt "z_seam_type option back"
msgid "User Specified"
msgstr "Пользовательский"

#: fdmprinter.def.json
msgctxt "z_seam_type option shortest"
msgid "Shortest"
msgstr "Короткий путь"

#: fdmprinter.def.json
msgctxt "z_seam_type option random"
msgid "Random"
msgstr "Случайно"

#: fdmprinter.def.json
msgctxt "z_seam_x label"
msgid "Z Seam X"
msgstr "X координата для Z шва"

#: fdmprinter.def.json
msgctxt "z_seam_x description"
msgid "The X coordinate of the position near where to start printing each part in a layer."
msgstr "X координата позиции вблизи которой следует начинать путь на каждом слое."

#: fdmprinter.def.json
msgctxt "z_seam_y label"
msgid "Z Seam Y"
msgstr "Y координата для Z шва"

#: fdmprinter.def.json
msgctxt "z_seam_y description"
msgid "The Y coordinate of the position near where to start printing each part in a layer."
msgstr "Y координата позиции вблизи которой следует начинать путь на каждом слое."

#: fdmprinter.def.json
msgctxt "skin_no_small_gaps_heuristic label"
msgid "Ignore Small Z Gaps"
msgstr "Игнорирование Z зазоров"

#: fdmprinter.def.json
msgctxt "skin_no_small_gaps_heuristic description"
msgid "When the model has small vertical gaps, about 5% extra computation time can be spent on generating top and bottom skin in these narrow spaces. In such case, disable the setting."
<<<<<<< HEAD
msgstr "Когда модель имеет небольшие вертикальные зазоры, около 5% дополнительного времени будет потрачено на вычисления верхних и нижних оболочек в этих узких пространствах. В этом случае, отключите данный параметр."
=======
msgstr "Когда модель имеет небольшие вертикальные зазоры, около 5% дополнительного времени будет потрачено на вычисления верхних и нижних поверхностей в этих узких пространствах. В этом случае, отключите данный параметр."
>>>>>>> fa7a026e

#: fdmprinter.def.json
msgctxt "infill label"
msgid "Infill"
msgstr "Заполнение"

#: fdmprinter.def.json
msgctxt "infill description"
msgid "Infill"
msgstr "Заполнение"

#: fdmprinter.def.json
msgctxt "infill_sparse_density label"
msgid "Infill Density"
msgstr "Плотность заполнения"

#: fdmprinter.def.json
msgctxt "infill_sparse_density description"
msgid "Adjusts the density of infill of the print."
msgstr "Отрегулируйте плотность заполнения при печати."

#: fdmprinter.def.json
msgctxt "infill_line_distance label"
msgid "Infill Line Distance"
msgstr "Дистанция линий заполнения"

#: fdmprinter.def.json
msgctxt "infill_line_distance description"
msgid "Distance between the printed infill lines. This setting is calculated by the infill density and the infill line width."
msgstr "Дистанция между линиями заполнения. Этот параметр вычисляется из плотности заполнения и ширины линии заполнения."

#: fdmprinter.def.json
msgctxt "infill_pattern label"
msgid "Infill Pattern"
msgstr "Шаблон заполнения"

#: fdmprinter.def.json
msgctxt "infill_pattern description"
msgid "The pattern of the infill material of the print. The line and zig zag infill swap direction on alternate layers, reducing material cost. The grid, triangle, cubic, tetrahedral and concentric patterns are fully printed every layer. Cubic and tetrahedral infill change with every layer to provide a more equal distribution of strength over each direction."
msgstr "Шаблон для материала заполнения при печати. Заполнение линиями и зигзагом меняет направление при смене слоя, уменьшая стоимость материала. Сетчатый, треугольный и концентрический шаблоны полностью печатаются на каждом слое. Кубическое и тетраэдральное заполнение меняется на каждом слое для равного распределения прочности по каждому направлению."

#: fdmprinter.def.json
msgctxt "infill_pattern option grid"
msgid "Grid"
msgstr "Сетка"

#: fdmprinter.def.json
msgctxt "infill_pattern option lines"
msgid "Lines"
msgstr "Линии"

#: fdmprinter.def.json
msgctxt "infill_pattern option triangles"
msgid "Triangles"
msgstr "Треугольник"

#: fdmprinter.def.json
msgctxt "infill_pattern option cubic"
msgid "Cubic"
msgstr "Куб"

#: fdmprinter.def.json
msgctxt "infill_pattern option cubicsubdiv"
msgid "Cubic Subdivision"
msgstr "Динамический куб"

#: fdmprinter.def.json
msgctxt "infill_pattern option tetrahedral"
msgid "Tetrahedral"
msgstr "Тетраэдр"

#: fdmprinter.def.json
msgctxt "infill_pattern option concentric"
msgid "Concentric"
msgstr "Концентрическое"

#: fdmprinter.def.json
msgctxt "infill_pattern option concentric_3d"
msgid "Concentric 3D"
msgstr "Концентрическое 3D"

#: fdmprinter.def.json
msgctxt "infill_pattern option zigzag"
msgid "Zig Zag"
msgstr "Зигзаг"

#: fdmprinter.def.json
msgctxt "infill_angles label"
msgid "Infill Line Directions"
<<<<<<< HEAD
msgstr "Направления линии заполнения"
=======
msgstr ""
>>>>>>> fa7a026e

#: fdmprinter.def.json
msgctxt "infill_angles description"
msgid "A list of integer line directions to use. Elements from the list are used sequentially as the layers progress and when the end of the list is reached, it starts at the beginning again. The list items are separated by commas and the whole list is contained in square brackets. Default is an empty list which means use the traditional default angles (45 and 135 degrees for the lines and zig zag patterns and 45 degrees for all other patterns)."
<<<<<<< HEAD
msgstr "Список направлений линии при печати слоёв. Элементы списка используются последовательно по мере печати слоёв и когда конец списка будет достигнут, он начнётся сначала. Элементы списка отделяются запятыми и сам список заключён в квадратные скобки. По умолчанию, он пустой, что означает использование стандартных углов (45 и 135 градусов для линий из зигзага и 45 градусов для всех остальных шаблонов)."
=======
msgstr ""
>>>>>>> fa7a026e

#: fdmprinter.def.json
msgctxt "sub_div_rad_mult label"
msgid "Cubic Subdivision Radius"
msgstr "Радиус динамического куба"

#: fdmprinter.def.json
msgctxt "sub_div_rad_mult description"
msgid "A multiplier on the radius from the center of each cube to check for the boundary of the model, as to decide whether this cube should be subdivided. Larger values lead to more subdivisions, i.e. more small cubes."
msgstr "Коэффициент для радиуса от центра каждого куба для проверки границ модели, используется для принятия решения о разделении куба. Большие значения приводят к увеличению делений, т.е. к более мелким кубам."

#: fdmprinter.def.json
msgctxt "sub_div_rad_add label"
msgid "Cubic Subdivision Shell"
msgstr "Стенка динамического куба"

#: fdmprinter.def.json
msgctxt "sub_div_rad_add description"
msgid "An addition to the radius from the center of each cube to check for the boundary of the model, as to decide whether this cube should be subdivided. Larger values lead to a thicker shell of small cubes near the boundary of the model."
msgstr "Дополнение к радиусу от центра каждого куба для проверки границ модели, используется для принятия решения о разделении куба. Большие значения приводят к утолщению стенок мелких кубов по мере приближения к границе модели."

#: fdmprinter.def.json
msgctxt "infill_overlap label"
msgid "Infill Overlap Percentage"
msgstr "Процент перекрытие заполнения"

#: fdmprinter.def.json
msgctxt "infill_overlap description"
msgid "The amount of overlap between the infill and the walls. A slight overlap allows the walls to connect firmly to the infill."
msgstr "Величина перекрытия между заполнением и стенками. Небольшое перекрытие позволяет стенкам плотно соединиться с заполнением."

#: fdmprinter.def.json
msgctxt "infill_overlap_mm label"
msgid "Infill Overlap"
msgstr "Перекрытие заполнения"

#: fdmprinter.def.json
msgctxt "infill_overlap_mm description"
msgid "The amount of overlap between the infill and the walls. A slight overlap allows the walls to connect firmly to the infill."
msgstr "Величина перекрытия между заполнением и стенками. Небольшое перекрытие позволяет стенкам плотно соединиться с заполнением."

#: fdmprinter.def.json
msgctxt "skin_overlap label"
msgid "Skin Overlap Percentage"
msgstr "Процент перекрытия оболочек"

#: fdmprinter.def.json
msgctxt "skin_overlap description"
msgid "The amount of overlap between the skin and the walls. A slight overlap allows the walls to connect firmly to the skin."
<<<<<<< HEAD
msgstr "Величина перекрытия между оболочкой и стенками. Небольшое перекрытие позволяет стенкам плотно соединиться с оболочкой."
=======
msgstr "Величина перекрытия между поверхностью и стенками. Небольшое перекрытие позволяет стенкам плотно соединиться с поверхностью."
>>>>>>> fa7a026e

#: fdmprinter.def.json
msgctxt "skin_overlap_mm label"
msgid "Skin Overlap"
msgstr "Перекрытие оболочек"

#: fdmprinter.def.json
msgctxt "skin_overlap_mm description"
msgid "The amount of overlap between the skin and the walls. A slight overlap allows the walls to connect firmly to the skin."
<<<<<<< HEAD
msgstr "Величина перекрытия между оболочкой и стенками. Небольшое перекрытие позволяет стенкам плотно соединиться с оболочкой."
=======
msgstr "Величина перекрытия между поверхностью и стенками. Небольшое перекрытие позволяет стенкам плотно соединиться с поверхностью."
>>>>>>> fa7a026e

#: fdmprinter.def.json
msgctxt "infill_wipe_dist label"
msgid "Infill Wipe Distance"
msgstr "Дистанция окончания заполнения"

#: fdmprinter.def.json
msgctxt "infill_wipe_dist description"
msgid "Distance of a travel move inserted after every infill line, to make the infill stick to the walls better. This option is similar to infill overlap, but without extrusion and only on one end of the infill line."
msgstr "Расстояние, на которое продолжается движение сопла после печати каждой линии заполнения, для обеспечения лучшего связывания заполнения со стенками. Этот параметр похож на перекрытие заполнения, но без экструзии и только с одной стороны линии заполнения."

#: fdmprinter.def.json
msgctxt "infill_sparse_thickness label"
msgid "Infill Layer Thickness"
msgstr "Толщина слоя заполнения"

#: fdmprinter.def.json
msgctxt "infill_sparse_thickness description"
msgid "The thickness per layer of infill material. This value should always be a multiple of the layer height and is otherwise rounded."
msgstr "Толщина слоя для материала заполнения. Данное значение должно быть всегда кратно толщине слоя и всегда округляется."

#: fdmprinter.def.json
msgctxt "gradual_infill_steps label"
msgid "Gradual Infill Steps"
msgstr "Изменение шага заполнения"

#: fdmprinter.def.json
msgctxt "gradual_infill_steps description"
msgid "Number of times to reduce the infill density by half when getting further below top surfaces. Areas which are closer to top surfaces get a higher density, up to the Infill Density."
msgstr "Количество шагов уменьшения наполовину плотности заполнения вглубь модели. Области, располагающиеся ближе к краю модели, получают большую плотность, до указанной в \"Плотность заполнения.\""

#: fdmprinter.def.json
msgctxt "gradual_infill_step_height label"
msgid "Gradual Infill Step Height"
msgstr "Высота изменения шага заполнения"

#: fdmprinter.def.json
msgctxt "gradual_infill_step_height description"
msgid "The height of infill of a given density before switching to half the density."
msgstr "Высота заполнения с указанной плотностью перед переключением на половину плотности."

#: fdmprinter.def.json
msgctxt "infill_before_walls label"
msgid "Infill Before Walls"
msgstr "Заполнение перед печатью стенок"

#: fdmprinter.def.json
msgctxt "infill_before_walls description"
msgid "Print the infill before printing the walls. Printing the walls first may lead to more accurate walls, but overhangs print worse. Printing the infill first leads to sturdier walls, but the infill pattern might sometimes show through the surface."
msgstr "Печатать заполнение до печати стенок. Если печатать сначала стенки, то это может сделать их более точными, но нависающие стенки будут напечатаны хуже. Если печатать сначала заполнение, то это сделает стенки более крепкими, но шаблон заполнения может иногда прорываться сквозь поверхность стенки."

#: fdmprinter.def.json
msgctxt "min_infill_area label"
msgid "Minimum Infill Area"
<<<<<<< HEAD
msgstr "Минимальная область заполнения"
=======
msgstr ""
>>>>>>> fa7a026e

#: fdmprinter.def.json
msgctxt "min_infill_area description"
msgid "Don't generate areas of infill smaller than this (use skin instead)."
<<<<<<< HEAD
msgstr "Не генерировать области заполнения меньше чем указано здесь (вместо этого использовать оболочку)."
=======
msgstr ""
>>>>>>> fa7a026e

#: fdmprinter.def.json
msgctxt "expand_skins_into_infill label"
msgid "Expand Skins Into Infill"
<<<<<<< HEAD
msgstr "Расширять оболочку в заполнение"
=======
msgstr ""
>>>>>>> fa7a026e

#: fdmprinter.def.json
msgctxt "expand_skins_into_infill description"
msgid "Expand skin areas of top and/or bottom skin of flat surfaces. By default, skins stop under the wall lines that surround infill but this can lead to holes appearing when the infill density is low. This setting extends the skins beyond the wall lines so that the infill on the next layer rests on skin."
<<<<<<< HEAD
msgstr "Расширять области оболочки на верхних и/или нижних обшивках плоских поверхностях. По умолчанию, обшивки завершаются под линиями стенки, которые окружают заполнение, но это может приводить к отверстиям, появляющимся при малой плотности заполнения. Данный параметр расширяет обшивку позади линий стенки таким образом, что заполнение следующего слоя располагается на обшивке."
=======
msgstr ""
>>>>>>> fa7a026e

#: fdmprinter.def.json
msgctxt "expand_upper_skins label"
msgid "Expand Upper Skins"
<<<<<<< HEAD
msgstr "Расширять верхние оболочки"
=======
msgstr ""
>>>>>>> fa7a026e

#: fdmprinter.def.json
msgctxt "expand_upper_skins description"
msgid "Expand upper skin areas (areas with air above) so that they support infill above."
<<<<<<< HEAD
msgstr "Расширять области верхней оболочки (над ними будет воздух) так, что они поддерживают заполнение над ними."
=======
msgstr ""
>>>>>>> fa7a026e

#: fdmprinter.def.json
msgctxt "expand_lower_skins label"
msgid "Expand Lower Skins"
<<<<<<< HEAD
msgstr "Расширять нижние оболочки"
=======
msgstr ""
>>>>>>> fa7a026e

#: fdmprinter.def.json
msgctxt "expand_lower_skins description"
msgid "Expand lower skin areas (areas with air below) so that they are anchored by the infill layers above and below."
<<<<<<< HEAD
msgstr "Расширять области нижней оболочки (под ними будет воздух) так, что они сцепляются с слоями заполнения сверху и снизу."
=======
msgstr ""
>>>>>>> fa7a026e

#: fdmprinter.def.json
msgctxt "expand_skins_expand_distance label"
msgid "Skin Expand Distance"
<<<<<<< HEAD
msgstr "Дистанция расширения оболочки"
=======
msgstr ""
>>>>>>> fa7a026e

#: fdmprinter.def.json
msgctxt "expand_skins_expand_distance description"
msgid "The distance the skins are expanded into the infill. The default distance is enough to bridge the gap between the infill lines and will stop holes appearing in the skin where it meets the wall when the infill density is low. A smaller distance will often be sufficient."
<<<<<<< HEAD
msgstr "Дистанция, на которую расширяется оболочка внутри заполнения. По умолчанию, дистанция достаточна для связывания промежутков между линиями заполнения и предотвращает появление отверстий в оболочке, где она встречается со стенкой когда плотность заполнения низкая. Меньшая дистанция чаще всего будет достаточной."
=======
msgstr ""
>>>>>>> fa7a026e

#: fdmprinter.def.json
msgctxt "max_skin_angle_for_expansion label"
msgid "Maximum Skin Angle for Expansion"
<<<<<<< HEAD
msgstr "Максимальный угол оболочки при расширении"
=======
msgstr ""
>>>>>>> fa7a026e

#: fdmprinter.def.json
msgctxt "max_skin_angle_for_expansion description"
msgid "Top and/or bottom surfaces of your object with an angle larger than this setting, won't have their top/bottom skin expanded. This avoids expanding the narrow skin areas that are created when the model surface has a near vertical slope. An angle of 0° is horizontal, while an angle of 90° is vertical."
<<<<<<< HEAD
msgstr "Верхняя и/или нижняя поверхности вашего объекта с углом больше указанного в данном параметре, не будут иметь расширенные оболочки дна/крышки. Это предотвращает расширение узких областей оболочек, которые создаются, если поверхность модели имеет почти вертикальный наклон. Угол в 0° является горизонтальным, а в 90° - вертикальным."
=======
msgstr ""
>>>>>>> fa7a026e

#: fdmprinter.def.json
msgctxt "min_skin_width_for_expansion label"
msgid "Minimum Skin Width for Expansion"
<<<<<<< HEAD
msgstr "Минимальная ширина оболочки при расширении"
=======
msgstr ""
>>>>>>> fa7a026e

#: fdmprinter.def.json
msgctxt "min_skin_width_for_expansion description"
msgid "Skin areas narrower than this are not expanded. This avoids expanding the narrow skin areas that are created when the model surface has a slope close to the vertical."
<<<<<<< HEAD
msgstr "Области оболочек уже указанного значения не расширяются. Это предотвращает расширение узких областей оболочек, которые создаются, если наклон поверхности модели близок к вертикальному."
=======
msgstr ""
>>>>>>> fa7a026e

#: fdmprinter.def.json
msgctxt "material label"
msgid "Material"
msgstr "Материал"

#: fdmprinter.def.json
msgctxt "material description"
msgid "Material"
msgstr "Материал"

#: fdmprinter.def.json
msgctxt "material_flow_dependent_temperature label"
msgid "Auto Temperature"
msgstr "Автоматическая температура"

#: fdmprinter.def.json
msgctxt "material_flow_dependent_temperature description"
msgid "Change the temperature for each layer automatically with the average flow speed of that layer."
msgstr "Изменять температуру каждого слоя автоматически в соответствии со средней скоростью потока на этом слое."

#: fdmprinter.def.json
msgctxt "default_material_print_temperature label"
msgid "Default Printing Temperature"
msgstr "Температура сопла"

#: fdmprinter.def.json
msgctxt "default_material_print_temperature description"
msgid "The default temperature used for printing. This should be the \"base\" temperature of a material. All other print temperatures should use offsets based on this value"
msgstr "Стандартная температура сопла, используемая при печати. Значением должна быть \"базовая\" температура для материала. Все другие температуры печати должны быть выражены смещениями от основного значения."

#: fdmprinter.def.json
msgctxt "material_print_temperature label"
msgid "Printing Temperature"
msgstr "Температура сопла"

#: fdmprinter.def.json
msgctxt "material_print_temperature description"
msgid "The temperature used for printing."
<<<<<<< HEAD
msgstr "Температура, используемая при печати."
=======
msgstr ""
>>>>>>> fa7a026e

#: fdmprinter.def.json
msgctxt "material_print_temperature_layer_0 label"
msgid "Printing Temperature Initial Layer"
msgstr "Температура печати первого слоя"

#: fdmprinter.def.json
msgctxt "material_print_temperature_layer_0 description"
msgid "The temperature used for printing the first layer. Set at 0 to disable special handling of the initial layer."
msgstr "Температура при печати первого слоя. Установите в 0 для отключения специального поведения на первом слое."

#: fdmprinter.def.json
msgctxt "material_initial_print_temperature label"
msgid "Initial Printing Temperature"
msgstr "Начальная температура печати"

#: fdmprinter.def.json
msgctxt "material_initial_print_temperature description"
msgid "The minimal temperature while heating up to the Printing Temperature at which printing can already start."
msgstr "Минимальная температура, в процессе нагрева до температуры печати, на которой можно запустить процесс печати."

#: fdmprinter.def.json
msgctxt "material_final_print_temperature label"
msgid "Final Printing Temperature"
msgstr "Конечная температура печати"

#: fdmprinter.def.json
msgctxt "material_final_print_temperature description"
msgid "The temperature to which to already start cooling down just before the end of printing."
msgstr "Температура, до которой можно начать охлаждать сопло, перед окончанием печати."

#: fdmprinter.def.json
msgctxt "material_flow_temp_graph label"
msgid "Flow Temperature Graph"
msgstr "График температуры потока"

#: fdmprinter.def.json
msgctxt "material_flow_temp_graph description"
msgid "Data linking material flow (in mm3 per second) to temperature (degrees Celsius)."
msgstr "График, объединяющий поток (в мм3 в секунду) с температурой (в градусах Цельсия)."

#: fdmprinter.def.json
msgctxt "material_extrusion_cool_down_speed label"
msgid "Extrusion Cool Down Speed Modifier"
msgstr "Модификатор скорости охлаждения экструзии"

#: fdmprinter.def.json
msgctxt "material_extrusion_cool_down_speed description"
msgid "The extra speed by which the nozzle cools while extruding. The same value is used to signify the heat up speed lost when heating up while extruding."
msgstr "Дополнительная скорость, с помощью которой сопло охлаждается во время экструзии. Это же значение используется для ускорения нагрева сопла при экструзии."

#: fdmprinter.def.json
msgctxt "material_bed_temperature label"
msgid "Build Plate Temperature"
msgstr "Температура стола"

#: fdmprinter.def.json
msgctxt "material_bed_temperature description"
msgid "The temperature used for the heated build plate. If this is 0, the bed will not heat up for this print."
<<<<<<< HEAD
msgstr "Температура, используемая для горячего стола. Если указан 0, то горячий стол не нагревается при печати."
=======
msgstr ""
>>>>>>> fa7a026e

#: fdmprinter.def.json
msgctxt "material_bed_temperature_layer_0 label"
msgid "Build Plate Temperature Initial Layer"
msgstr "Температура стола для первого слоя"

#: fdmprinter.def.json
msgctxt "material_bed_temperature_layer_0 description"
msgid "The temperature used for the heated build plate at the first layer."
msgstr "Температура стола, используемая при печати первого слоя."

#: fdmprinter.def.json
msgctxt "material_diameter label"
msgid "Diameter"
msgstr "Диаметр"

#: fdmprinter.def.json
msgctxt "material_diameter description"
msgid "Adjusts the diameter of the filament used. Match this value with the diameter of the used filament."
msgstr "Укажите диаметр используемой нити."

#: fdmprinter.def.json
msgctxt "material_flow label"
msgid "Flow"
msgstr "Поток"

#: fdmprinter.def.json
msgctxt "material_flow description"
msgid "Flow compensation: the amount of material extruded is multiplied by this value."
msgstr "Компенсация потока: объём выдавленного материала умножается на этот коэффициент."

#: fdmprinter.def.json
msgctxt "retraction_enable label"
msgid "Enable Retraction"
msgstr "Разрешить откат"

#: fdmprinter.def.json
msgctxt "retraction_enable description"
msgid "Retract the filament when the nozzle is moving over a non-printed area. "
msgstr "Откат нити при движении сопла вне зоны печати. "

#: fdmprinter.def.json
msgctxt "retract_at_layer_change label"
msgid "Retract at Layer Change"
msgstr "Откат при смене слоя"

#: fdmprinter.def.json
msgctxt "retract_at_layer_change description"
msgid "Retract the filament when the nozzle is moving to the next layer."
msgstr "Откат нити при перемещении сопла на следующий слой."

#: fdmprinter.def.json
msgctxt "retraction_amount label"
msgid "Retraction Distance"
msgstr "Величина отката"

#: fdmprinter.def.json
msgctxt "retraction_amount description"
msgid "The length of material retracted during a retraction move."
msgstr "Длина нити материала, которая будет извлечена по время отката."

#: fdmprinter.def.json
msgctxt "retraction_speed label"
msgid "Retraction Speed"
msgstr "Скорость отката"

#: fdmprinter.def.json
msgctxt "retraction_speed description"
msgid "The speed at which the filament is retracted and primed during a retraction move."
msgstr "Скорость, с которой материал будет извлечён и возвращён обратно при откате."

#: fdmprinter.def.json
msgctxt "retraction_retract_speed label"
msgid "Retraction Retract Speed"
msgstr "Скорость извлечения при откате"

#: fdmprinter.def.json
msgctxt "retraction_retract_speed description"
msgid "The speed at which the filament is retracted during a retraction move."
msgstr "Скорость с которой нить будет извлечена при откате."

#: fdmprinter.def.json
msgctxt "retraction_prime_speed label"
msgid "Retraction Prime Speed"
msgstr "Скорость возврата в начале печати"

#: fdmprinter.def.json
msgctxt "retraction_prime_speed description"
msgid "The speed at which the filament is primed during a retraction move."
msgstr "Скорость с которой материал будет возвращён при откате."

#: fdmprinter.def.json
msgctxt "retraction_extra_prime_amount label"
msgid "Retraction Extra Prime Amount"
msgstr "Дополнительно заполняемый объём при откате"

#: fdmprinter.def.json
msgctxt "retraction_extra_prime_amount description"
msgid "Some material can ooze away during a travel move, which can be compensated for here."
msgstr "Небольшое количество материала может выдавиться во время движения, что может быть скомпенсировано с помощью данного параметра."

#: fdmprinter.def.json
msgctxt "retraction_min_travel label"
msgid "Retraction Minimum Travel"
msgstr "Минимальное перемещение при откате"

#: fdmprinter.def.json
msgctxt "retraction_min_travel description"
msgid "The minimum distance of travel needed for a retraction to happen at all. This helps to get fewer retractions in a small area."
msgstr "Минимальное расстояние на которое необходимо переместиться для отката, чтобы он произошёл. Этот параметр помогает уменьшить количество откатов на небольшой области печати."

#: fdmprinter.def.json
msgctxt "retraction_count_max label"
msgid "Maximum Retraction Count"
msgstr "Максимальное количество откатов"

#: fdmprinter.def.json
msgctxt "retraction_count_max description"
msgid "This setting limits the number of retractions occurring within the minimum extrusion distance window. Further retractions within this window will be ignored. This avoids retracting repeatedly on the same piece of filament, as that can flatten the filament and cause grinding issues."
msgstr "Данный параметр ограничивает число откатов, которые происходят внутри окна минимальной дистанции экструзии. Дальнейшие откаты внутри этого окна будут проигнорированы. Это исключает выполнение множества повторяющихся откатов над одним и тем же участком нити, что позволяет избежать проблем с истиранием нити."

#: fdmprinter.def.json
msgctxt "retraction_extrusion_window label"
msgid "Minimum Extrusion Distance Window"
msgstr "Окно минимальной расстояния экструзии"

#: fdmprinter.def.json
msgctxt "retraction_extrusion_window description"
msgid "The window in which the maximum retraction count is enforced. This value should be approximately the same as the retraction distance, so that effectively the number of times a retraction passes the same patch of material is limited."
msgstr "Окно, в котором может быть выполнено максимальное количество откатов. Это значение приблизительно должно совпадать с расстоянием отката таким образом, чтобы количество выполненных откатов распределялось на величину выдавленного материала."

#: fdmprinter.def.json
msgctxt "material_standby_temperature label"
msgid "Standby Temperature"
msgstr "Температура ожидания"

#: fdmprinter.def.json
msgctxt "material_standby_temperature description"
msgid "The temperature of the nozzle when another nozzle is currently used for printing."
msgstr "Температура сопла в момент, когда для печати используется другое сопло."

#: fdmprinter.def.json
msgctxt "switch_extruder_retraction_amount label"
msgid "Nozzle Switch Retraction Distance"
msgstr "Величина отката при смене экструдера"

#: fdmprinter.def.json
msgctxt "switch_extruder_retraction_amount description"
msgid "The amount of retraction: Set at 0 for no retraction at all. This should generally be the same as the length of the heat zone."
msgstr "Величина отката: Установите 0 для отключения отката. Обычно соответствует длине зоны нагрева."

#: fdmprinter.def.json
msgctxt "switch_extruder_retraction_speeds label"
msgid "Nozzle Switch Retraction Speed"
msgstr "Скорость отката при смене экструдера"

#: fdmprinter.def.json
msgctxt "switch_extruder_retraction_speeds description"
msgid "The speed at which the filament is retracted. A higher retraction speed works better, but a very high retraction speed can lead to filament grinding."
msgstr "Скорость с которой материал будет извлечён и возвращён обратно при откате. Высокая скорость отката работает лучше, но очень большая скорость портит материал."

#: fdmprinter.def.json
msgctxt "switch_extruder_retraction_speed label"
msgid "Nozzle Switch Retract Speed"
msgstr "Скорость отката при смене экструдера"

#: fdmprinter.def.json
msgctxt "switch_extruder_retraction_speed description"
msgid "The speed at which the filament is retracted during a nozzle switch retract."
msgstr "Скорость, с которой материал будет извлечён при откате для смены экструдера."

#: fdmprinter.def.json
msgctxt "switch_extruder_prime_speed label"
msgid "Nozzle Switch Prime Speed"
msgstr "Скорость наполнения при смене экструдера"

#: fdmprinter.def.json
msgctxt "switch_extruder_prime_speed description"
msgid "The speed at which the filament is pushed back after a nozzle switch retraction."
msgstr "Скорость, с которой материал будет возвращён обратно при смене экструдера."

#: fdmprinter.def.json
msgctxt "speed label"
msgid "Speed"
msgstr "Скорость"

#: fdmprinter.def.json
msgctxt "speed description"
msgid "Speed"
msgstr "Скорость"

#: fdmprinter.def.json
msgctxt "speed_print label"
msgid "Print Speed"
msgstr "Скорость печати"

#: fdmprinter.def.json
msgctxt "speed_print description"
msgid "The speed at which printing happens."
msgstr "Скорость, на которой происходит печать."

#: fdmprinter.def.json
msgctxt "speed_infill label"
msgid "Infill Speed"
msgstr "Скорость заполнения"

#: fdmprinter.def.json
msgctxt "speed_infill description"
msgid "The speed at which infill is printed."
msgstr "Скорость, на которой печатается заполнение."

#: fdmprinter.def.json
msgctxt "speed_wall label"
msgid "Wall Speed"
msgstr "Скорость печати стенок"

#: fdmprinter.def.json
msgctxt "speed_wall description"
msgid "The speed at which the walls are printed."
msgstr "Скорость, на которой происходит печать стенок."

#: fdmprinter.def.json
msgctxt "speed_wall_0 label"
msgid "Outer Wall Speed"
msgstr "Скорость печати внешней стенки"

#: fdmprinter.def.json
msgctxt "speed_wall_0 description"
msgid "The speed at which the outermost walls are printed. Printing the outer wall at a lower speed improves the final skin quality. However, having a large difference between the inner wall speed and the outer wall speed will affect quality in a negative way."
msgstr "Скорость, на которой происходит печать внешних стенок. Печать внешней стенки на пониженной скорости улучшает качество поверхности модели. Однако, при большой разнице между скоростями печати внутренних и внешних стенок возникает эффект, негативно влияющий на качество."

#: fdmprinter.def.json
msgctxt "speed_wall_x label"
msgid "Inner Wall Speed"
msgstr "Скорость печати внутренних стенок"

#: fdmprinter.def.json
msgctxt "speed_wall_x description"
msgid "The speed at which all inner walls are printed. Printing the inner wall faster than the outer wall will reduce printing time. It works well to set this in between the outer wall speed and the infill speed."
msgstr "Скорость, на которой происходит печать внутренних стенок. Печать внутренних стенок на скорости, большей скорости печати внешней стенки, ускоряет печать. Отлично работает, если значение скорости находится между скоростями печати внешней стенки и скорости заполнения."

#: fdmprinter.def.json
msgctxt "speed_topbottom label"
msgid "Top/Bottom Speed"
msgstr "Скорость крышки/дна"

#: fdmprinter.def.json
msgctxt "speed_topbottom description"
msgid "The speed at which top/bottom layers are printed."
msgstr "Скорость, на которой печатаются слои крышки/дна."

#: fdmprinter.def.json
msgctxt "speed_support label"
msgid "Support Speed"
msgstr "Скорость печати поддержек"

#: fdmprinter.def.json
msgctxt "speed_support description"
msgid "The speed at which the support structure is printed. Printing support at higher speeds can greatly reduce printing time. The surface quality of the support structure is not important since it is removed after printing."
msgstr "Скорость, на которой происходит печать структуры поддержек. Печать поддержек на повышенной скорости может значительно уменьшить время печати. Качество поверхности структуры поддержек не имеет значения, так как эта структура будет удалена после печати."

#: fdmprinter.def.json
msgctxt "speed_support_infill label"
msgid "Support Infill Speed"
msgstr "Скорость заполнения поддержек"

#: fdmprinter.def.json
msgctxt "speed_support_infill description"
msgid "The speed at which the infill of support is printed. Printing the infill at lower speeds improves stability."
msgstr "Скорость, на которой заполняются поддержки. Печать заполнения на пониженных скоростях улучшает стабильность."

#: fdmprinter.def.json
msgctxt "speed_support_interface label"
msgid "Support Interface Speed"
msgstr "Скорость границы поддержек"

#: fdmprinter.def.json
msgctxt "speed_support_interface description"
msgid "The speed at which the roofs and bottoms of support are printed. Printing the them at lower speeds can improve overhang quality."
msgstr "Скорость, на которой происходит печать верха и низа поддержек. Печать верха поддержек на пониженных скоростях может улучшить качество печати нависающих краёв модели."

#: fdmprinter.def.json
msgctxt "speed_prime_tower label"
msgid "Prime Tower Speed"
msgstr "Скорость черновых башен"

#: fdmprinter.def.json
msgctxt "speed_prime_tower description"
msgid "The speed at which the prime tower is printed. Printing the prime tower slower can make it more stable when the adhesion between the different filaments is suboptimal."
msgstr "Скорость, на которой печатается черновая башня. Замедленная печать черновой башни может сделать её стабильнее при недостаточном прилипании различных материалов."

#: fdmprinter.def.json
msgctxt "speed_travel label"
msgid "Travel Speed"
msgstr "Скорость перемещения"

#: fdmprinter.def.json
msgctxt "speed_travel description"
msgid "The speed at which travel moves are made."
msgstr "Скорость, с которой выполняется перемещение."

#: fdmprinter.def.json
msgctxt "speed_layer_0 label"
msgid "Initial Layer Speed"
msgstr "Скорость первого слоя"

#: fdmprinter.def.json
msgctxt "speed_layer_0 description"
msgid "The speed for the initial layer. A lower value is advised to improve adhesion to the build plate."
msgstr "Скорость печати первого слоя. Пониженное значение помогает улучшить прилипание материала к столу."

#: fdmprinter.def.json
msgctxt "speed_print_layer_0 label"
msgid "Initial Layer Print Speed"
msgstr "Скорость первого слоя"

#: fdmprinter.def.json
msgctxt "speed_print_layer_0 description"
msgid "The speed of printing for the initial layer. A lower value is advised to improve adhesion to the build plate."
msgstr "Скорость печати первого слоя. Пониженное значение помогает улучшить прилипание материала к столу."

#: fdmprinter.def.json
msgctxt "speed_travel_layer_0 label"
msgid "Initial Layer Travel Speed"
msgstr "Скорость перемещений на первом слое"

#: fdmprinter.def.json
msgctxt "speed_travel_layer_0 description"
msgid "The speed of travel moves in the initial layer. A lower value is advised to prevent pulling previously printed parts away from the build plate. The value of this setting can automatically be calculated from the ratio between the Travel Speed and the Print Speed."
msgstr "Скорость перемещений на первом слое. Малые значения помогают предотвращать отлипание напечатанных частей от стола. Значение этого параметра может быть вычислено автоматически из отношения между скоростями перемещения и печати."

#: fdmprinter.def.json
msgctxt "skirt_brim_speed label"
msgid "Skirt/Brim Speed"
msgstr "Скорость юбки/каймы"

#: fdmprinter.def.json
msgctxt "skirt_brim_speed description"
msgid "The speed at which the skirt and brim are printed. Normally this is done at the initial layer speed, but sometimes you might want to print the skirt or brim at a different speed."
msgstr "Скорость, на которой происходит печать юбки и каймы. Обычно, их печать происходит на скорости печати первого слоя, но иногда вам может потребоваться печатать юбку или кайму на другой скорости."

#: fdmprinter.def.json
msgctxt "max_feedrate_z_override label"
msgid "Maximum Z Speed"
msgstr "Максимальная скорость по оси Z"

#: fdmprinter.def.json
msgctxt "max_feedrate_z_override description"
msgid "The maximum speed with which the build plate is moved. Setting this to zero causes the print to use the firmware defaults for the maximum z speed."
msgstr "Максимальная скорость, с которой движется ось Z. Установка нуля в качестве значения, приводит к использованию скорости прописанной в прошивке."

#: fdmprinter.def.json
msgctxt "speed_slowdown_layers label"
msgid "Number of Slower Layers"
msgstr "Количество медленных слоёв"

#: fdmprinter.def.json
msgctxt "speed_slowdown_layers description"
msgid "The first few layers are printed slower than the rest of the model, to get better adhesion to the build plate and improve the overall success rate of prints. The speed is gradually increased over these layers."
msgstr "Первые несколько слоёв печатаются на медленной скорости, чем вся остальная модель, чтобы получить лучшее прилипание к столу и увеличить вероятность успешной печати. Скорость последовательно увеличивается по мере печати указанного количества слоёв."

#: fdmprinter.def.json
msgctxt "speed_equalize_flow_enabled label"
msgid "Equalize Filament Flow"
msgstr "Выравнивание потока материала"

#: fdmprinter.def.json
msgctxt "speed_equalize_flow_enabled description"
msgid "Print thinner than normal lines faster so that the amount of material extruded per second remains the same. Thin pieces in your model might require lines printed with smaller line width than provided in the settings. This setting controls the speed changes for such lines."
msgstr "Печатать более тонкие чем обычно линии быстрее, чтобы объём выдавленного материала в секунду оставался постоянным. Тонкие части в вашей модели могут требовать, чтобы линии были напечатаны с меньшей шириной, чем разрешено настройками. Этот параметр управляет скоростью изменения таких линий."

#: fdmprinter.def.json
msgctxt "speed_equalize_flow_max label"
msgid "Maximum Speed for Flow Equalization"
msgstr "Максимальная скорость выравнивания потока"

#: fdmprinter.def.json
msgctxt "speed_equalize_flow_max description"
msgid "Maximum print speed when adjusting the print speed in order to equalize flow."
msgstr "Максимальная скорость печати до которой может увеличиваться скорость печати при выравнивании потока."

#: fdmprinter.def.json
msgctxt "acceleration_enabled label"
msgid "Enable Acceleration Control"
msgstr "Разрешить управление ускорением"

#: fdmprinter.def.json
msgctxt "acceleration_enabled description"
msgid "Enables adjusting the print head acceleration. Increasing the accelerations can reduce printing time at the cost of print quality."
msgstr "Разрешает регулирование ускорения головы. Увеличение ускорений может сократить время печати за счёт качества печати."

#: fdmprinter.def.json
msgctxt "acceleration_print label"
msgid "Print Acceleration"
msgstr "Ускорение печати"

#: fdmprinter.def.json
msgctxt "acceleration_print description"
msgid "The acceleration with which printing happens."
msgstr "Ускорение, с которым происходит печать."

#: fdmprinter.def.json
msgctxt "acceleration_infill label"
msgid "Infill Acceleration"
msgstr "Ускорение заполнения"

#: fdmprinter.def.json
msgctxt "acceleration_infill description"
msgid "The acceleration with which infill is printed."
msgstr "Ускорение, с которым печатается заполнение."

#: fdmprinter.def.json
msgctxt "acceleration_wall label"
msgid "Wall Acceleration"
msgstr "Ускорение стенок"

#: fdmprinter.def.json
msgctxt "acceleration_wall description"
msgid "The acceleration with which the walls are printed."
msgstr "Ускорение, с которым происходит печать стенок."

#: fdmprinter.def.json
msgctxt "acceleration_wall_0 label"
msgid "Outer Wall Acceleration"
msgstr "Ускорение внешней стенки"

#: fdmprinter.def.json
msgctxt "acceleration_wall_0 description"
msgid "The acceleration with which the outermost walls are printed."
msgstr "Ускорение, с которым происходит печать внешних стенок."

#: fdmprinter.def.json
msgctxt "acceleration_wall_x label"
msgid "Inner Wall Acceleration"
msgstr "Ускорение внутренней стенки"

#: fdmprinter.def.json
msgctxt "acceleration_wall_x description"
msgid "The acceleration with which all inner walls are printed."
msgstr "Ускорение, с которым происходит печать внутренних стенок."

#: fdmprinter.def.json
msgctxt "acceleration_topbottom label"
msgid "Top/Bottom Acceleration"
msgstr "Ускорение крышки/дна"

#: fdmprinter.def.json
msgctxt "acceleration_topbottom description"
msgid "The acceleration with which top/bottom layers are printed."
msgstr "Ускорение, с которым печатаются слои крышки/дна."

#: fdmprinter.def.json
msgctxt "acceleration_support label"
msgid "Support Acceleration"
msgstr "Ускорение поддержек"

#: fdmprinter.def.json
msgctxt "acceleration_support description"
msgid "The acceleration with which the support structure is printed."
msgstr "Ускорение, с которым печатаются структуры поддержки."

#: fdmprinter.def.json
msgctxt "acceleration_support_infill label"
msgid "Support Infill Acceleration"
msgstr "Ускорение заполнение поддержек"

#: fdmprinter.def.json
msgctxt "acceleration_support_infill description"
msgid "The acceleration with which the infill of support is printed."
msgstr "Ускорение, с которым печатается заполнение поддержек."

#: fdmprinter.def.json
msgctxt "acceleration_support_interface label"
msgid "Support Interface Acceleration"
msgstr "Ускорение края поддержек"

#: fdmprinter.def.json
msgctxt "acceleration_support_interface description"
msgid "The acceleration with which the roofs and bottoms of support are printed. Printing them at lower accelerations can improve overhang quality."
msgstr "Ускорение, с которым печатаются верх и низ поддержек. Их печать с пониженными ускорениями может улучшить качество печати нависающих частей."

#: fdmprinter.def.json
msgctxt "acceleration_prime_tower label"
msgid "Prime Tower Acceleration"
msgstr "Ускорение черновой башни"

#: fdmprinter.def.json
msgctxt "acceleration_prime_tower description"
msgid "The acceleration with which the prime tower is printed."
msgstr "Ускорение, с которым печатается черновая башня."

#: fdmprinter.def.json
msgctxt "acceleration_travel label"
msgid "Travel Acceleration"
msgstr "Ускорение перемещения"

#: fdmprinter.def.json
msgctxt "acceleration_travel description"
msgid "The acceleration with which travel moves are made."
msgstr "Ускорение, с которым выполняется перемещение."

#: fdmprinter.def.json
msgctxt "acceleration_layer_0 label"
msgid "Initial Layer Acceleration"
msgstr "Ускорение первого слоя"

#: fdmprinter.def.json
msgctxt "acceleration_layer_0 description"
msgid "The acceleration for the initial layer."
msgstr "Ускорение для первого слоя."

#: fdmprinter.def.json
msgctxt "acceleration_print_layer_0 label"
msgid "Initial Layer Print Acceleration"
msgstr "Ускорение печати первого слоя"

#: fdmprinter.def.json
msgctxt "acceleration_print_layer_0 description"
msgid "The acceleration during the printing of the initial layer."
msgstr "Ускорение при печати первого слоя."

#: fdmprinter.def.json
msgctxt "acceleration_travel_layer_0 label"
msgid "Initial Layer Travel Acceleration"
msgstr "Ускорение перемещений первого слоя"

#: fdmprinter.def.json
msgctxt "acceleration_travel_layer_0 description"
msgid "The acceleration for travel moves in the initial layer."
msgstr "Ускорение для перемещения на первом слое."

#: fdmprinter.def.json
msgctxt "acceleration_skirt_brim label"
msgid "Skirt/Brim Acceleration"
msgstr "Ускорение юбки/каймы"

#: fdmprinter.def.json
msgctxt "acceleration_skirt_brim description"
msgid "The acceleration with which the skirt and brim are printed. Normally this is done with the initial layer acceleration, but sometimes you might want to print the skirt or brim at a different acceleration."
msgstr "Ускорение, с которым происходит печать юбки и каймы. Обычно, их печать происходит с ускорениями первого слоя, но иногда вам может потребоваться печатать юбку с другими ускорениями."

#: fdmprinter.def.json
msgctxt "jerk_enabled label"
msgid "Enable Jerk Control"
msgstr "Включить управление рывком"

#: fdmprinter.def.json
msgctxt "jerk_enabled description"
msgid "Enables adjusting the jerk of print head when the velocity in the X or Y axis changes. Increasing the jerk can reduce printing time at the cost of print quality."
msgstr "Разрешает управление скоростью изменения ускорений головы по осям X или Y. Увеличение данного значения может сократить время печати за счёт его качества."

#: fdmprinter.def.json
msgctxt "jerk_print label"
msgid "Print Jerk"
msgstr "Рывок печати"

#: fdmprinter.def.json
msgctxt "jerk_print description"
msgid "The maximum instantaneous velocity change of the print head."
msgstr "Изменение максимальной мгновенной скорости печатающей головки."

#: fdmprinter.def.json
msgctxt "jerk_infill label"
msgid "Infill Jerk"
msgstr "Рывок заполнения"

#: fdmprinter.def.json
msgctxt "jerk_infill description"
msgid "The maximum instantaneous velocity change with which infill is printed."
msgstr "Изменение максимальной мгновенной скорости, с которой печатается заполнение."

#: fdmprinter.def.json
msgctxt "jerk_wall label"
msgid "Wall Jerk"
msgstr "Рывок стены"

#: fdmprinter.def.json
msgctxt "jerk_wall description"
msgid "The maximum instantaneous velocity change with which the walls are printed."
msgstr "Изменение максимальной мгновенной скорости, с которой будут напечатаны стены."

#: fdmprinter.def.json
msgctxt "jerk_wall_0 label"
msgid "Outer Wall Jerk"
msgstr "Рывок внешних стен"

#: fdmprinter.def.json
msgctxt "jerk_wall_0 description"
msgid "The maximum instantaneous velocity change with which the outermost walls are printed."
msgstr "Изменение максимальной мгновенной скорости, с которой печатаются внешние стенки."

#: fdmprinter.def.json
msgctxt "jerk_wall_x label"
msgid "Inner Wall Jerk"
msgstr "Рывок внутренних стен"

#: fdmprinter.def.json
msgctxt "jerk_wall_x description"
msgid "The maximum instantaneous velocity change with which all inner walls are printed."
msgstr "Изменение максимальной мгновенной скорости, с которой печатаются внутренние стенки."

#: fdmprinter.def.json
msgctxt "jerk_topbottom label"
msgid "Top/Bottom Jerk"
msgstr "Рывок крышки/дна"

#: fdmprinter.def.json
msgctxt "jerk_topbottom description"
msgid "The maximum instantaneous velocity change with which top/bottom layers are printed."
msgstr "Изменение максимальной мгновенной скорости, с которой печатаются верхние и нижние слои."

#: fdmprinter.def.json
msgctxt "jerk_support label"
msgid "Support Jerk"
msgstr "Рывок поддержек"

#: fdmprinter.def.json
msgctxt "jerk_support description"
msgid "The maximum instantaneous velocity change with which the support structure is printed."
msgstr "Изменение максимальной мгновенной скорости, с которой печатаются поддержки."

#: fdmprinter.def.json
msgctxt "jerk_support_infill label"
msgid "Support Infill Jerk"
msgstr "Рывок заполнение поддержек"

#: fdmprinter.def.json
msgctxt "jerk_support_infill description"
msgid "The maximum instantaneous velocity change with which the infill of support is printed."
msgstr "Изменение максимальной мгновенной скорости, с которой печатается заполнение поддержек."

#: fdmprinter.def.json
msgctxt "jerk_support_interface label"
msgid "Support Interface Jerk"
msgstr "Рывок связи поддержек"

#: fdmprinter.def.json
msgctxt "jerk_support_interface description"
msgid "The maximum instantaneous velocity change with which the roofs and bottoms of support are printed."
msgstr "Изменение максимальной мгновенной скорости, с которой печатается связующие слои поддержек."

#: fdmprinter.def.json
msgctxt "jerk_prime_tower label"
msgid "Prime Tower Jerk"
msgstr "Рывок черновых башен"

#: fdmprinter.def.json
msgctxt "jerk_prime_tower description"
msgid "The maximum instantaneous velocity change with which the prime tower is printed."
msgstr "Изменение максимальной мгновенной скорости, с которой печатается черновая башня."

#: fdmprinter.def.json
msgctxt "jerk_travel label"
msgid "Travel Jerk"
msgstr "Рывок перемещения"

#: fdmprinter.def.json
msgctxt "jerk_travel description"
msgid "The maximum instantaneous velocity change with which travel moves are made."
msgstr "Изменение максимальной мгновенной скорости, с которой выполняются перемещения."

#: fdmprinter.def.json
msgctxt "jerk_layer_0 label"
msgid "Initial Layer Jerk"
msgstr "Рывок первого слоя"

#: fdmprinter.def.json
msgctxt "jerk_layer_0 description"
msgid "The print maximum instantaneous velocity change for the initial layer."
msgstr "Изменение максимальной мгновенной скорости на первом слое."

#: fdmprinter.def.json
msgctxt "jerk_print_layer_0 label"
msgid "Initial Layer Print Jerk"
msgstr "Рывок печати первого слоя"

#: fdmprinter.def.json
msgctxt "jerk_print_layer_0 description"
msgid "The maximum instantaneous velocity change during the printing of the initial layer."
msgstr "Изменение максимальной мгновенной скорости, с которой печатается первый слой."

#: fdmprinter.def.json
msgctxt "jerk_travel_layer_0 label"
msgid "Initial Layer Travel Jerk"
msgstr "Рывок перемещения первого слоя"

#: fdmprinter.def.json
msgctxt "jerk_travel_layer_0 description"
msgid "The acceleration for travel moves in the initial layer."
msgstr "Изменение максимальной мгновенной скорости, с которой происходят перемещения на первом слое."

#: fdmprinter.def.json
msgctxt "jerk_skirt_brim label"
msgid "Skirt/Brim Jerk"
msgstr "Рывок юбки/каймы"

#: fdmprinter.def.json
msgctxt "jerk_skirt_brim description"
msgid "The maximum instantaneous velocity change with which the skirt and brim are printed."
msgstr "Изменение максимальной мгновенной скорости, с которой печатается юбка и кайма."

#: fdmprinter.def.json
msgctxt "travel label"
msgid "Travel"
msgstr "Перемещение"

#: fdmprinter.def.json
msgctxt "travel description"
msgid "travel"
msgstr "Перемещение"

#: fdmprinter.def.json
msgctxt "retraction_combing label"
msgid "Combing Mode"
msgstr "Режим комбинга"

#: fdmprinter.def.json
msgctxt "retraction_combing description"
msgid "Combing keeps the nozzle within already printed areas when traveling. This results in slightly longer travel moves but reduces the need for retractions. If combing is off, the material will retract and the nozzle moves in a straight line to the next point. It is also possible to avoid combing over top/bottom skin areas by combing within the infill only."
msgstr "Комбинг удерживает сопло при перемещении внутри уже напечатанных зон. Это выражается в небольшом увеличении пути, но уменьшает необходимость в откатах. При отключенном комбинге выполняется откат и сопло передвигается в следующую точку по прямой. Также есть возможность не применять комбинг над областями поверхностей крышки/дна, разрешив комбинг только над заполнением."

#: fdmprinter.def.json
msgctxt "retraction_combing option off"
msgid "Off"
msgstr "Выключен"

#: fdmprinter.def.json
msgctxt "retraction_combing option all"
msgid "All"
msgstr "Везде"

#: fdmprinter.def.json
msgctxt "retraction_combing option noskin"
msgid "No Skin"
msgstr "Без поверхности"

#: fdmprinter.def.json
msgctxt "travel_retract_before_outer_wall label"
msgid "Retract Before Outer Wall"
<<<<<<< HEAD
msgstr "Откат перед внешней стенкой"
=======
msgstr ""
>>>>>>> fa7a026e

#: fdmprinter.def.json
msgctxt "travel_retract_before_outer_wall description"
msgid "Always retract when moving to start an outer wall."
<<<<<<< HEAD
msgstr "Всегда откатывать материал при движении к началу внешней стенки."
=======
msgstr ""
>>>>>>> fa7a026e

#: fdmprinter.def.json
msgctxt "travel_avoid_other_parts label"
msgid "Avoid Printed Parts When Traveling"
msgstr "Избегать напечатанных частей при перемещении"

#: fdmprinter.def.json
msgctxt "travel_avoid_other_parts description"
msgid "The nozzle avoids already printed parts when traveling. This option is only available when combing is enabled."
msgstr "Сопло избегает уже напечатанных частей при перемещении. Эта опция доступна только при включенном комбинге."

#: fdmprinter.def.json
msgctxt "travel_avoid_distance label"
msgid "Travel Avoid Distance"
msgstr "Дистанция обхода"

#: fdmprinter.def.json
msgctxt "travel_avoid_distance description"
msgid "The distance between the nozzle and already printed parts when avoiding during travel moves."
msgstr "Дистанция между соплом и уже напечатанными частями, выдерживаемая при перемещении."

#: fdmprinter.def.json
msgctxt "start_layers_at_same_position label"
msgid "Start Layers with the Same Part"
msgstr "Начинать печать в одном месте"

#: fdmprinter.def.json
msgctxt "start_layers_at_same_position description"
msgid "In each layer start with printing the object near the same point, so that we don't start a new layer with printing the piece which the previous layer ended with. This makes for better overhangs and small parts, but increases printing time."
msgstr "На каждом слое печать начинается вблизи одной и той же точки, таким образом, мы не начинаем новый слой на том месте, где завершилась печать предыдущего слоя. Это улучшает печать нависаний и мелких частей, но увеличивает длительность процесса."

#: fdmprinter.def.json
msgctxt "layer_start_x label"
msgid "Layer Start X"
msgstr "X координата начала"

#: fdmprinter.def.json
msgctxt "layer_start_x description"
msgid "The X coordinate of the position near where to find the part to start printing each layer."
msgstr "X координата позиции, вблизи которой следует искать часть модели для начала печати слоя."

#: fdmprinter.def.json
msgctxt "layer_start_y label"
msgid "Layer Start Y"
msgstr "Y координата начала"

#: fdmprinter.def.json
msgctxt "layer_start_y description"
msgid "The Y coordinate of the position near where to find the part to start printing each layer."
msgstr "Y координата позиции, вблизи которой следует искать часть модели для начала печати слоя."

#: fdmprinter.def.json
msgctxt "retraction_hop_enabled label"
msgid "Z Hop When Retracted"
msgstr "Поднятие оси Z при откате"

#: fdmprinter.def.json
msgctxt "retraction_hop_enabled description"
msgid "Whenever a retraction is done, the build plate is lowered to create clearance between the nozzle and the print. It prevents the nozzle from hitting the print during travel moves, reducing the chance to knock the print from the build plate."
msgstr "При выполнении отката между соплом и печатаемой деталью создаётся зазор. Это предотвращает возможность касания сопла частей детали при его перемещении, снижая вероятность смещения детали на столе."

#: fdmprinter.def.json
msgctxt "retraction_hop_only_when_collides label"
msgid "Z Hop Only Over Printed Parts"
msgstr "Поднятие оси Z только над напечатанными частями"

#: fdmprinter.def.json
msgctxt "retraction_hop_only_when_collides description"
msgid "Only perform a Z Hop when moving over printed parts which cannot be avoided by horizontal motion by Avoid Printed Parts when Traveling."
msgstr "Выполнять поднятие оси Z только в случае движения над напечатанными частями, которые нельзя обогнуть горизонтальным движением, используя «Обход напечатанных деталей» при перемещении."

#: fdmprinter.def.json
msgctxt "retraction_hop label"
msgid "Z Hop Height"
msgstr "Высота поднятия оси Z"

#: fdmprinter.def.json
msgctxt "retraction_hop description"
msgid "The height difference when performing a Z Hop."
msgstr "Расстояние, на которое приподнимается ось Z."

#: fdmprinter.def.json
msgctxt "retraction_hop_after_extruder_switch label"
msgid "Z Hop After Extruder Switch"
msgstr "Поднятие оси Z после смены экструдера"

#: fdmprinter.def.json
msgctxt "retraction_hop_after_extruder_switch description"
msgid "After the machine switched from one extruder to the other, the build plate is lowered to create clearance between the nozzle and the print. This prevents the nozzle from leaving oozed material on the outside of a print."
msgstr "При переключении принтера на другой экструдер между соплом и печатаемой деталью создаётся зазор. Это предотвращает возможность вытекания материала и его прилипание к внешней части печатаемой модели."

#: fdmprinter.def.json
msgctxt "cooling label"
msgid "Cooling"
msgstr "Охлаждение"

#: fdmprinter.def.json
msgctxt "cooling description"
msgid "Cooling"
msgstr "Охлаждение"

#: fdmprinter.def.json
msgctxt "cool_fan_enabled label"
msgid "Enable Print Cooling"
msgstr "Включить вентиляторы"

#: fdmprinter.def.json
msgctxt "cool_fan_enabled description"
msgid "Enables the print cooling fans while printing. The fans improve print quality on layers with short layer times and bridging / overhangs."
msgstr "Разрешает использование вентиляторов во время печати. Применение вентиляторов улучшает качество печати слоёв с малой площадью, а также мостов и нависаний."

#: fdmprinter.def.json
msgctxt "cool_fan_speed label"
msgid "Fan Speed"
msgstr "Скорость вентилятора"

#: fdmprinter.def.json
msgctxt "cool_fan_speed description"
msgid "The speed at which the print cooling fans spin."
msgstr "Скорость, с которой вращаются вентиляторы."

#: fdmprinter.def.json
msgctxt "cool_fan_speed_min label"
msgid "Regular Fan Speed"
msgstr "Обычная скорость вентилятора"

#: fdmprinter.def.json
msgctxt "cool_fan_speed_min description"
msgid "The speed at which the fans spin before hitting the threshold. When a layer prints faster than the threshold, the fan speed gradually inclines towards the maximum fan speed."
msgstr "Скорость, с которой вращается вентилятор до достижения порога. Если слой печатается быстрее установленного порога, то вентилятор постепенно начинает вращаться быстрее."

#: fdmprinter.def.json
msgctxt "cool_fan_speed_max label"
msgid "Maximum Fan Speed"
msgstr "Максимальная скорость вентилятора"

#: fdmprinter.def.json
msgctxt "cool_fan_speed_max description"
msgid "The speed at which the fans spin on the minimum layer time. The fan speed gradually increases between the regular fan speed and maximum fan speed when the threshold is hit."
msgstr "Скорость, с которой вращается вентилятор при минимальной площади слоя. Если слой печатается быстрее установленного порога, то вентилятор постепенно начинает вращаться с указанной скоростью."

#: fdmprinter.def.json
msgctxt "cool_min_layer_time_fan_speed_max label"
msgid "Regular/Maximum Fan Speed Threshold"
msgstr "Порог переключения на повышенную скорость"

#: fdmprinter.def.json
msgctxt "cool_min_layer_time_fan_speed_max description"
msgid "The layer time which sets the threshold between regular fan speed and maximum fan speed. Layers that print slower than this time use regular fan speed. For faster layers the fan speed gradually increases towards the maximum fan speed."
msgstr "Время печати слоя, которое устанавливает порог для переключения с обычной скорости вращения вентилятора на максимальную. Слои, которые будут печататься дольше указанного значения, будут использовать обычную скорость вращения вентилятора. Для быстрых слоёв скорость вентилятора постепенно будет повышаться до максимальной."

#: fdmprinter.def.json
msgctxt "cool_fan_speed_0 label"
msgid "Initial Fan Speed"
msgstr "Начальная скорость вентилятора"

#: fdmprinter.def.json
msgctxt "cool_fan_speed_0 description"
msgid "The speed at which the fans spin at the start of the print. In subsequent layers the fan speed is gradually increased up to the layer corresponding to Regular Fan Speed at Height."
msgstr "Скорость, с которой вращается вентилятор в начале печати. На последующих слоях скорость вращения постепенно увеличивается до слоя, соответствующего параметру обычной скорости вращения вентилятора на указанной высоте."

#: fdmprinter.def.json
msgctxt "cool_fan_full_at_height label"
msgid "Regular Fan Speed at Height"
msgstr "Обычная скорость вентилятора на высоте"

#: fdmprinter.def.json
msgctxt "cool_fan_full_at_height description"
msgid "The height at which the fans spin on regular fan speed. At the layers below the fan speed gradually increases from Initial Fan Speed to Regular Fan Speed."
msgstr "Высота, на которой вентилятор вращается с обычной скоростью. На предыдущих слоях скорость вращения вентилятора постепенно увеличивается с начальной."

#: fdmprinter.def.json
msgctxt "cool_fan_full_layer label"
msgid "Regular Fan Speed at Layer"
msgstr "Обычная скорость вентилятора на слое"

#: fdmprinter.def.json
msgctxt "cool_fan_full_layer description"
msgid "The layer at which the fans spin on regular fan speed. If regular fan speed at height is set, this value is calculated and rounded to a whole number."
msgstr "Слой, на котором вентилятор должен вращаться с обыкновенной скорость. Если определена обычная скорость для вентилятора на высоте, это значение вычисляется и округляется до целого."

#: fdmprinter.def.json
msgctxt "cool_min_layer_time label"
msgid "Minimum Layer Time"
msgstr "Минимальное время слоя"

#: fdmprinter.def.json
msgctxt "cool_min_layer_time description"
msgid "The minimum time spent in a layer. This forces the printer to slow down, to at least spend the time set here in one layer. This allows the printed material to cool down properly before printing the next layer. Layers may still take shorter than the minimal layer time if Lift Head is disabled and if the Minimum Speed would otherwise be violated."
msgstr "Минимальное время, затрачиваемое на печать слоя. Этот параметр заставляет принтер замедляться, как минимум, чтобы потратить на печать слоя время, указанное в этом параметре. Это позволяет напечатанному материалу достаточно охладиться перед печатью следующего слоя. Слои могут печататься быстрее, чем указано в этом параметре, если поднятие головы отключено и если будет нарушено требование по минимальной скорости печати."

#: fdmprinter.def.json
msgctxt "cool_min_speed label"
msgid "Minimum Speed"
msgstr "Минимальная скорость"

#: fdmprinter.def.json
msgctxt "cool_min_speed description"
msgid "The minimum print speed, despite slowing down due to the minimum layer time. When the printer would slow down too much, the pressure in the nozzle would be too low and result in bad print quality."
msgstr "Минимальная скорость печати, независящая от замедления печати до минимального времени печати слоя. Если принтер начнёт слишком замедляться, давление в сопле будет слишком малым, что отрицательно скажется на качестве печати."

#: fdmprinter.def.json
msgctxt "cool_lift_head label"
msgid "Lift Head"
msgstr "Подъём головы"

#: fdmprinter.def.json
msgctxt "cool_lift_head description"
msgid "When the minimum speed is hit because of minimum layer time, lift the head away from the print and wait the extra time until the minimum layer time is reached."
msgstr "Когда произойдёт конфликт между параметрами минимальной скорости печати и минимальным временем печати слоя, голова принтера будет отведена от печатаемой модели и будет выдержана необходимая пауза для достижения минимального времени печати слоя."

#: fdmprinter.def.json
msgctxt "support label"
msgid "Support"
msgstr "Поддержки"

#: fdmprinter.def.json
msgctxt "support description"
msgid "Support"
msgstr "Поддержки"

#: fdmprinter.def.json
msgctxt "support_enable label"
msgid "Enable Support"
msgstr "Разрешить поддержки"

#: fdmprinter.def.json
msgctxt "support_enable description"
msgid "Enable support structures. These structures support parts of the model with severe overhangs."
msgstr "Разрешить печать поддержек. Такие структуры поддерживают части моделей со значительными навесаниями."

#: fdmprinter.def.json
msgctxt "support_extruder_nr label"
msgid "Support Extruder"
msgstr "Экструдер поддержек"

#: fdmprinter.def.json
msgctxt "support_extruder_nr description"
msgid "The extruder train to use for printing the support. This is used in multi-extrusion."
msgstr "Этот экструдер используется для печати поддержек. Используется при наличии нескольких экструдеров."

#: fdmprinter.def.json
msgctxt "support_infill_extruder_nr label"
msgid "Support Infill Extruder"
msgstr "Экструдер заполнения поддержек. Используется при наличии нескольких экструдеров."

#: fdmprinter.def.json
msgctxt "support_infill_extruder_nr description"
msgid "The extruder train to use for printing the infill of the support. This is used in multi-extrusion."
msgstr "Этот экструдер используется для печати заполнения поддержек. Используется при наличии нескольких экструдеров."

#: fdmprinter.def.json
msgctxt "support_extruder_nr_layer_0 label"
msgid "First Layer Support Extruder"
msgstr "Экструдер первого слоя поддержек"

#: fdmprinter.def.json
msgctxt "support_extruder_nr_layer_0 description"
msgid "The extruder train to use for printing the first layer of support infill. This is used in multi-extrusion."
msgstr "Этот экструдер используется для печати первого слоя заполнения поддержек. Используется при наличии нескольких экструдеров."

#: fdmprinter.def.json
msgctxt "support_interface_extruder_nr label"
msgid "Support Interface Extruder"
msgstr "Экструдер связующего слоя поддержек"

#: fdmprinter.def.json
msgctxt "support_interface_extruder_nr description"
msgid "The extruder train to use for printing the roofs and bottoms of the support. This is used in multi-extrusion."
msgstr "Этот экструдер используется для печати верха и низа поддержек. Используется при наличии нескольких экструдеров."

#: fdmprinter.def.json
msgctxt "support_type label"
msgid "Support Placement"
msgstr "Размещение поддержек"

#: fdmprinter.def.json
msgctxt "support_type description"
msgid "Adjusts the placement of the support structures. The placement can be set to touching build plate or everywhere. When set to everywhere the support structures will also be printed on the model."
msgstr "Настраивает размещение структур поддержки. Размещение может быть выбрано с касанием стола или везде. Для последнего случая структуры поддержки печатаются даже на самой модели."

#: fdmprinter.def.json
msgctxt "support_type option buildplate"
msgid "Touching Buildplate"
msgstr "От стола"

#: fdmprinter.def.json
msgctxt "support_type option everywhere"
msgid "Everywhere"
msgstr "Везде"

#: fdmprinter.def.json
msgctxt "support_angle label"
msgid "Support Overhang Angle"
msgstr "Угол нависания поддержки"

#: fdmprinter.def.json
msgctxt "support_angle description"
msgid "The minimum angle of overhangs for which support is added. At a value of 0° all overhangs are supported, 90° will not provide any support."
msgstr "Минимальный угол нависания при котором добавляются поддержки. При значении в 0° все нависания обеспечиваются поддержками, при 90° не получат никаких поддержек."

#: fdmprinter.def.json
msgctxt "support_pattern label"
msgid "Support Pattern"
msgstr "Шаблон поддержек"

#: fdmprinter.def.json
msgctxt "support_pattern description"
msgid "The pattern of the support structures of the print. The different options available result in sturdy or easy to remove support."
msgstr "Шаблон печатаемой структуры поддержек. Имеющиеся варианты отличаются крепкостью или простотой удаления поддержек."

#: fdmprinter.def.json
msgctxt "support_pattern option lines"
msgid "Lines"
msgstr "Линии"

#: fdmprinter.def.json
msgctxt "support_pattern option grid"
msgid "Grid"
msgstr "Сетка"

#: fdmprinter.def.json
msgctxt "support_pattern option triangles"
msgid "Triangles"
msgstr "Треугольники"

#: fdmprinter.def.json
msgctxt "support_pattern option concentric"
msgid "Concentric"
msgstr "Концентрические"

#: fdmprinter.def.json
msgctxt "support_pattern option concentric_3d"
msgid "Concentric 3D"
msgstr "Концентрические 3D"

#: fdmprinter.def.json
msgctxt "support_pattern option zigzag"
msgid "Zig Zag"
msgstr "Зигзаг"

#: fdmprinter.def.json
msgctxt "support_connect_zigzags label"
msgid "Connect Support ZigZags"
msgstr "Соединённый зигзаг"

#: fdmprinter.def.json
msgctxt "support_connect_zigzags description"
msgid "Connect the ZigZags. This will increase the strength of the zig zag support structure."
msgstr "Соединяет зигзаги. Это увеличивает прочность такой поддержки."

#: fdmprinter.def.json
msgctxt "support_infill_rate label"
msgid "Support Density"
msgstr "Плотность поддержек"

#: fdmprinter.def.json
msgctxt "support_infill_rate description"
msgid "Adjusts the density of the support structure. A higher value results in better overhangs, but the supports are harder to remove."
msgstr "Настраивает плотность структуры поддержек. Большее значение приводит к улучшению качества навесов, но такие поддержки сложнее удалять."

#: fdmprinter.def.json
msgctxt "support_line_distance label"
msgid "Support Line Distance"
msgstr "Дистанция между линиями поддержки"

#: fdmprinter.def.json
msgctxt "support_line_distance description"
msgid "Distance between the printed support structure lines. This setting is calculated by the support density."
msgstr "Дистанция между напечатанными линями структуры поддержек. Этот параметр вычисляется по плотности поддержек."

#: fdmprinter.def.json
msgctxt "support_z_distance label"
msgid "Support Z Distance"
msgstr "Зазор поддержки по оси Z"

#: fdmprinter.def.json
msgctxt "support_z_distance description"
msgid "Distance from the top/bottom of the support structure to the print. This gap provides clearance to remove the supports after the model is printed. This value is rounded up to a multiple of the layer height."
<<<<<<< HEAD
msgstr "Дистанция от дна/крышки структуры поддержек до печати. Этот зазор упрощает извлечение поддержек после окончания печати модели. Это значение округляется до числа, кратного высоте слоя."
=======
msgstr ""
>>>>>>> fa7a026e

#: fdmprinter.def.json
msgctxt "support_top_distance label"
msgid "Support Top Distance"
msgstr "Зазор поддержки сверху"

#: fdmprinter.def.json
msgctxt "support_top_distance description"
msgid "Distance from the top of the support to the print."
msgstr "Расстояние между верхом поддержек и печатаемой моделью."

#: fdmprinter.def.json
msgctxt "support_bottom_distance label"
msgid "Support Bottom Distance"
msgstr "Дистанция поддержки снизу"

#: fdmprinter.def.json
msgctxt "support_bottom_distance description"
msgid "Distance from the print to the bottom of the support."
msgstr "Расстояние между печатаемой моделью и низом поддержки."

#: fdmprinter.def.json
msgctxt "support_xy_distance label"
msgid "Support X/Y Distance"
msgstr "Зазор поддержки по осям X/Y"

#: fdmprinter.def.json
msgctxt "support_xy_distance description"
msgid "Distance of the support structure from the print in the X/Y directions."
msgstr "Расстояние между структурами поддержек и печатаемой модели по осям X/Y."

#: fdmprinter.def.json
msgctxt "support_xy_overrides_z label"
msgid "Support Distance Priority"
msgstr "Приоритет зазоров поддержки"

#: fdmprinter.def.json
msgctxt "support_xy_overrides_z description"
msgid "Whether the Support X/Y Distance overrides the Support Z Distance or vice versa. When X/Y overrides Z the X/Y distance can push away the support from the model, influencing the actual Z distance to the overhang. We can disable this by not applying the X/Y distance around overhangs."
msgstr "Будет ли зазор по осям X/Y перекрывать зазор по оси Z и наоборот. Если X/Y перекрывает Z, то X/Y может выдавить поддержку из модели, влияя на реальный зазор по оси Z до нависания. Мы можем исправить это, не применяя X/Y зазор около нависаний."

#: fdmprinter.def.json
msgctxt "support_xy_overrides_z option xy_overrides_z"
msgid "X/Y overrides Z"
msgstr "X/Y перекрывает Z"

#: fdmprinter.def.json
msgctxt "support_xy_overrides_z option z_overrides_xy"
msgid "Z overrides X/Y"
msgstr "Z перекрывает X/Y"

#: fdmprinter.def.json
msgctxt "support_xy_distance_overhang label"
msgid "Minimum Support X/Y Distance"
msgstr "Минимальный X/Y зазор поддержки"

#: fdmprinter.def.json
msgctxt "support_xy_distance_overhang description"
msgid "Distance of the support structure from the overhang in the X/Y directions. "
msgstr "Зазор между структурами поддержек и нависанием по осям X/Y."

#: fdmprinter.def.json
msgctxt "support_bottom_stair_step_height label"
msgid "Support Stair Step Height"
msgstr "Высота шага лестничной поддержки"

#: fdmprinter.def.json
msgctxt "support_bottom_stair_step_height description"
msgid "The height of the steps of the stair-like bottom of support resting on the model. A low value makes the support harder to remove, but too high values can lead to unstable support structures."
msgstr "Высота шагов лестнично-подобного низа поддержек, лежащих на модели. Малое значение усложняет последующее удаление поддержек, но слишком большое значение может сделать структуру поддержек нестабильной."

#: fdmprinter.def.json
msgctxt "support_join_distance label"
msgid "Support Join Distance"
msgstr "Расстояние объединения поддержки"

#: fdmprinter.def.json
msgctxt "support_join_distance description"
msgid "The maximum distance between support structures in the X/Y directions. When seperate structures are closer together than this value, the structures merge into one."
msgstr "Максимальное расстояние между структурами поддержки по осям X/Y. Если отдельные структуры находятся ближе, чем определено данным значением, то такие структуры объединяются в одну."

#: fdmprinter.def.json
msgctxt "support_offset label"
msgid "Support Horizontal Expansion"
msgstr "Горизонтальное расширение поддержки"

#: fdmprinter.def.json
msgctxt "support_offset description"
msgid "Amount of offset applied to all support polygons in each layer. Positive values can smooth out the support areas and result in more sturdy support."
msgstr "Величина смещения, применяемая ко всем полигонам поддержки в каждом слое. Положительные значения могут сглаживать зоны поддержки и приводить к укреплению структур поддержек."

#: fdmprinter.def.json
msgctxt "support_interface_enable label"
msgid "Enable Support Interface"
msgstr "Разрешить связующий слой поддержки"

#: fdmprinter.def.json
msgctxt "support_interface_enable description"
msgid "Generate a dense interface between the model and the support. This will create a skin at the top of the support on which the model is printed and at the bottom of the support, where it rests on the model."
msgstr "Генерирует плотный слой между моделью и поддержкой. Создаёт поверхность сверху поддержек, на которой печатается модель, и снизу, при печати поддержек на модели."

#: fdmprinter.def.json
msgctxt "support_interface_height label"
msgid "Support Interface Thickness"
msgstr "Толщина связующего слоя поддержки"

#: fdmprinter.def.json
msgctxt "support_interface_height description"
msgid "The thickness of the interface of the support where it touches with the model on the bottom or the top."
msgstr "Толщина связующего слоя поддержек, который касается модели снизу или сверху."

#: fdmprinter.def.json
msgctxt "support_roof_height label"
msgid "Support Roof Thickness"
msgstr "Толщина крыши"

#: fdmprinter.def.json
msgctxt "support_roof_height description"
msgid "The thickness of the support roofs. This controls the amount of dense layers at the top of the support on which the model rests."
msgstr "Толщина крыши поддержек. Управляет величиной плотности верхних слоёв поддержек, на которых располагается вся модель."

#: fdmprinter.def.json
msgctxt "support_bottom_height label"
msgid "Support Bottom Thickness"
msgstr "Толщина низа поддержек"

#: fdmprinter.def.json
msgctxt "support_bottom_height description"
msgid "The thickness of the support bottoms. This controls the number of dense layers are printed on top of places of a model on which support rests."
msgstr "Толщина низа поддержек. Управляет количеством плотных слоёв, которые будут напечатаны на верхних частях модели, где располагаются поддержки."

#: fdmprinter.def.json
msgctxt "support_interface_skip_height label"
msgid "Support Interface Resolution"
msgstr "Разрешение связующего слоя поддержек."

#: fdmprinter.def.json
msgctxt "support_interface_skip_height description"
msgid "When checking where there's model above the support, take steps of the given height. Lower values will slice slower, while higher values may cause normal support to be printed in some places where there should have been support interface."
msgstr "Если выбрано, то поддержки печатаются с учётом указанной высоты шага. Меньшие значения нарезаются дольше, в то время как большие значения могут привести к печати обычных поддержек в таких местах, где должен быть связующий слой."

#: fdmprinter.def.json
msgctxt "support_interface_density label"
msgid "Support Interface Density"
msgstr "Плотность связующего слоя поддержки"

#: fdmprinter.def.json
msgctxt "support_interface_density description"
msgid "Adjusts the density of the roofs and bottoms of the support structure. A higher value results in better overhangs, but the supports are harder to remove."
msgstr "Настройте плотность верха и низа структуры поддержек. Большее значение приведёт к улучшению нависаний, но такие поддержки будет труднее удалять."

#: fdmprinter.def.json
msgctxt "support_interface_line_distance label"
msgid "Support Interface Line Distance"
msgstr "Дистанция между линиями связующего слоя"

#: fdmprinter.def.json
msgctxt "support_interface_line_distance description"
msgid "Distance between the printed support interface lines. This setting is calculated by the Support Interface Density, but can be adjusted separately."
msgstr "Расстояние между линиями связующего слоя поддержки. Этот параметр вычисляется из \"Плотности связующего слоя\", но также может быть указан самостоятельно."

#: fdmprinter.def.json
msgctxt "support_interface_pattern label"
msgid "Support Interface Pattern"
msgstr "Шаблон связующего слоя"

#: fdmprinter.def.json
msgctxt "support_interface_pattern description"
msgid "The pattern with which the interface of the support with the model is printed."
msgstr "Шаблон, который будет использоваться для печати связующего слоя поддержек."

#: fdmprinter.def.json
msgctxt "support_interface_pattern option lines"
msgid "Lines"
msgstr "Линии"

#: fdmprinter.def.json
msgctxt "support_interface_pattern option grid"
msgid "Grid"
msgstr "Сетка"

#: fdmprinter.def.json
msgctxt "support_interface_pattern option triangles"
msgid "Triangles"
msgstr "Треугольники"

#: fdmprinter.def.json
msgctxt "support_interface_pattern option concentric"
msgid "Concentric"
msgstr "Концентрический"

#: fdmprinter.def.json
msgctxt "support_interface_pattern option concentric_3d"
msgid "Concentric 3D"
msgstr "Концентрический 3D"

#: fdmprinter.def.json
msgctxt "support_interface_pattern option zigzag"
msgid "Zig Zag"
msgstr "Зигзаг"

#: fdmprinter.def.json
msgctxt "support_use_towers label"
msgid "Use Towers"
msgstr "Использовать башни"

#: fdmprinter.def.json
msgctxt "support_use_towers description"
msgid "Use specialized towers to support tiny overhang areas. These towers have a larger diameter than the region they support. Near the overhang the towers' diameter decreases, forming a roof."
msgstr "Использование специальных башен для поддержки крошечных нависающих областей. Такие башни имеют диаметр больший, чем поддерживаемый ими регион. Вблизи нависаний диаметр башен увеличивается, формируя крышу."

#: fdmprinter.def.json
msgctxt "support_tower_diameter label"
msgid "Tower Diameter"
msgstr "Диаметр башен"

#: fdmprinter.def.json
msgctxt "support_tower_diameter description"
msgid "The diameter of a special tower."
msgstr "Диаметр специальных башен."

#: fdmprinter.def.json
msgctxt "support_minimal_diameter label"
msgid "Minimum Diameter"
msgstr "Минимальный диаметр"

#: fdmprinter.def.json
msgctxt "support_minimal_diameter description"
msgid "Minimum diameter in the X/Y directions of a small area which is to be supported by a specialized support tower."
msgstr "Минимальный диаметр по осям X/Y небольшой области, которая будет поддерживаться с помощью специальных башен."

#: fdmprinter.def.json
msgctxt "support_tower_roof_angle label"
msgid "Tower Roof Angle"
msgstr "Угол крыши башен"

#: fdmprinter.def.json
msgctxt "support_tower_roof_angle description"
msgid "The angle of a rooftop of a tower. A higher value results in pointed tower roofs, a lower value results in flattened tower roofs."
msgstr "Угол верхней части башен. Большие значения приводят уменьшению площади крыши, меньшие наоборот делают крышу плоской."

#: fdmprinter.def.json
msgctxt "platform_adhesion label"
msgid "Build Plate Adhesion"
msgstr "Прилипание к столу"

#: fdmprinter.def.json
msgctxt "platform_adhesion description"
msgid "Adhesion"
msgstr "Прилипание"

#: fdmprinter.def.json
msgctxt "extruder_prime_pos_x label"
msgid "Extruder Prime X Position"
msgstr "Начальная X позиция экструдера"

#: fdmprinter.def.json
msgctxt "extruder_prime_pos_x description"
msgid "The X coordinate of the position where the nozzle primes at the start of printing."
msgstr "X координата позиции, в которой сопло начинает печать."

#: fdmprinter.def.json
msgctxt "extruder_prime_pos_y label"
msgid "Extruder Prime Y Position"
msgstr "Начальная Y позиция экструдера"

#: fdmprinter.def.json
msgctxt "extruder_prime_pos_y description"
msgid "The Y coordinate of the position where the nozzle primes at the start of printing."
msgstr "Y координата позиции, в которой сопло начинает печать."

#: fdmprinter.def.json
msgctxt "adhesion_type label"
msgid "Build Plate Adhesion Type"
msgstr "Тип прилипания к столу"

#: fdmprinter.def.json
msgctxt "adhesion_type description"
msgid "Different options that help to improve both priming your extrusion and adhesion to the build plate. Brim adds a single layer flat area around the base of your model to prevent warping. Raft adds a thick grid with a roof below the model. Skirt is a line printed around the model, but not connected to the model."
msgstr "Различные варианты, которые помогают улучшить прилипание пластика к столу. Кайма добавляет однослойную плоскую область вокруг основания печатаемой модели, предотвращая её деформацию. Подложка добавляет толстую сетку с крышей под модель. Юбка - это линия, печатаемая вокруг модели, но не соединённая с ней."

#: fdmprinter.def.json
msgctxt "adhesion_type option skirt"
msgid "Skirt"
msgstr "Юбка"

#: fdmprinter.def.json
msgctxt "adhesion_type option brim"
msgid "Brim"
msgstr "Кайма"

#: fdmprinter.def.json
msgctxt "adhesion_type option raft"
msgid "Raft"
msgstr "Подложка"

#: fdmprinter.def.json
msgctxt "adhesion_type option none"
msgid "None"
msgstr "Отсутствует"

#: fdmprinter.def.json
msgctxt "adhesion_extruder_nr label"
msgid "Build Plate Adhesion Extruder"
msgstr "Экструдер первого слоя"

#: fdmprinter.def.json
msgctxt "adhesion_extruder_nr description"
msgid "The extruder train to use for printing the skirt/brim/raft. This is used in multi-extrusion."
msgstr "Этот экструдер используется для печати юбки/каймы/подложки. Используется при наличии нескольких экструдеров."

#: fdmprinter.def.json
msgctxt "skirt_line_count label"
msgid "Skirt Line Count"
msgstr "Количество линий юбки"

#: fdmprinter.def.json
msgctxt "skirt_line_count description"
msgid "Multiple skirt lines help to prime your extrusion better for small models. Setting this to 0 will disable the skirt."
msgstr "Несколько линий юбки помогают лучше начать укладывание материала при печати небольших моделей. Установка этого параметра в 0 отключает печать юбки."

#: fdmprinter.def.json
msgctxt "skirt_gap label"
msgid "Skirt Distance"
msgstr "Дистанция до юбки"

#: fdmprinter.def.json
msgctxt "skirt_gap description"
msgid ""
"The horizontal distance between the skirt and the first layer of the print.\n"
"This is the minimum distance, multiple skirt lines will extend outwards from this distance."
msgstr ""
"Расстояние по горизонтали между юбкой и первым слоем печатаемого объекта.\n"
"Это минимальное расстояние, следующие линии юбки будут печататься наружу."

#: fdmprinter.def.json
msgctxt "skirt_brim_minimal_length label"
msgid "Skirt/Brim Minimum Length"
msgstr "Минимальная длина юбки/каймы"

#: fdmprinter.def.json
msgctxt "skirt_brim_minimal_length description"
msgid "The minimum length of the skirt or brim. If this length is not reached by all skirt or brim lines together, more skirt or brim lines will be added until the minimum length is reached. Note: If the line count is set to 0 this is ignored."
msgstr "Минимальная длина печатаемой линии юбки или каймы. Если при печати юбки или каймы эта длина не будет выбрана, то будут добавляться дополнительные кольца юбки или каймы. Следует отметить, если количество линий установлено в 0, то этот параметр игнорируется."

#: fdmprinter.def.json
msgctxt "brim_width label"
msgid "Brim Width"
msgstr "Ширина каймы"

#: fdmprinter.def.json
msgctxt "brim_width description"
msgid "The distance from the model to the outermost brim line. A larger brim enhances adhesion to the build plate, but also reduces the effective print area."
msgstr "Расстояние между моделью и самой удалённой линией каймы. Более широкая кайма увеличивает прилипание к столу, но также уменьшает эффективную область печати."

#: fdmprinter.def.json
msgctxt "brim_line_count label"
msgid "Brim Line Count"
msgstr "Количество линий каймы"

#: fdmprinter.def.json
msgctxt "brim_line_count description"
msgid "The number of lines used for a brim. More brim lines enhance adhesion to the build plate, but also reduces the effective print area."
msgstr "Количество линий, используемых для печати каймы. Большее количество линий каймы улучшает прилипание к столу, но уменьшает эффективную область печати."

#: fdmprinter.def.json
msgctxt "brim_outside_only label"
msgid "Brim Only on Outside"
msgstr "Кайма только снаружи"

#: fdmprinter.def.json
msgctxt "brim_outside_only description"
msgid "Only print the brim on the outside of the model. This reduces the amount of brim you need to remove afterwards, while it doesn't reduce the bed adhesion that much."
msgstr "Печатать кайму только на внешней стороне модели. Это сокращает объём каймы, которую вам потребуется удалить в дальнейшем, и не снижает качество прилипания к столу."

#: fdmprinter.def.json
msgctxt "raft_margin label"
msgid "Raft Extra Margin"
msgstr "Дополнительное поле подложки"

#: fdmprinter.def.json
msgctxt "raft_margin description"
msgid "If the raft is enabled, this is the extra raft area around the model which is also given a raft. Increasing this margin will create a stronger raft while using more material and leaving less area for your print."
msgstr "Если подложка включена, это дополнительное поле вокруг модели, которая также имеет подложку. Увеличение этого значения создаст более крепкую поддержку, используя больше материала и оставляя меньше свободной области для печати."

#: fdmprinter.def.json
msgctxt "raft_airgap label"
msgid "Raft Air Gap"
msgstr "Воздушный зазор подложки"

#: fdmprinter.def.json
msgctxt "raft_airgap description"
msgid "The gap between the final raft layer and the first layer of the model. Only the first layer is raised by this amount to lower the bonding between the raft layer and the model. Makes it easier to peel off the raft."
msgstr "Зазор между последним слоем подложки и первым слоем модели. Первый слой будет приподнят на указанное расстояние, чтобы уменьшить связь между слоем подложки и модели. Упрощает процесс последующего отделения подложки."

#: fdmprinter.def.json
msgctxt "layer_0_z_overlap label"
msgid "Initial Layer Z Overlap"
msgstr "Z наложение первого слоя"

#: fdmprinter.def.json
msgctxt "layer_0_z_overlap description"
msgid "Make the first and second layer of the model overlap in the Z direction to compensate for the filament lost in the airgap. All models above the first model layer will be shifted down by this amount."
msgstr "Приводит к наложению первого и второго слоёв модели по оси Z для компенсации потерь материала в воздушном зазоре. Все слои модели выше первого будут смешены чуть ниже на указанное значение."

#: fdmprinter.def.json
msgctxt "raft_surface_layers label"
msgid "Raft Top Layers"
msgstr "Верхние слои подложки"

#: fdmprinter.def.json
msgctxt "raft_surface_layers description"
msgid "The number of top layers on top of the 2nd raft layer. These are fully filled layers that the model sits on. 2 layers result in a smoother top surface than 1."
msgstr "Количество верхних слоёв над вторым слоем подложки. Это такие полностью заполненные слои, на которых размещается модель. Два слоя приводят к более гладкой поверхности чем один."

#: fdmprinter.def.json
msgctxt "raft_surface_thickness label"
msgid "Raft Top Layer Thickness"
msgstr "Толщина верхнего слоя подложки"

#: fdmprinter.def.json
msgctxt "raft_surface_thickness description"
msgid "Layer thickness of the top raft layers."
msgstr "Толщина верхних слоёв поддержки."

#: fdmprinter.def.json
msgctxt "raft_surface_line_width label"
msgid "Raft Top Line Width"
msgstr "Ширина линий верха подложки"

#: fdmprinter.def.json
msgctxt "raft_surface_line_width description"
msgid "Width of the lines in the top surface of the raft. These can be thin lines so that the top of the raft becomes smooth."
msgstr "Ширина линий верхних слоёв подложки. Это могут быть тонкие линии, которые делают подложку гладкой."

#: fdmprinter.def.json
msgctxt "raft_surface_line_spacing label"
msgid "Raft Top Spacing"
msgstr "Дистанция между линиями верха поддержки"

#: fdmprinter.def.json
msgctxt "raft_surface_line_spacing description"
msgid "The distance between the raft lines for the top raft layers. The spacing should be equal to the line width, so that the surface is solid."
msgstr "Расстояние между линиями подложки на её верхних слоях. Расстояние должно быть равно ширине линии, тогда поверхность будет сплошной."

#: fdmprinter.def.json
msgctxt "raft_interface_thickness label"
msgid "Raft Middle Thickness"
msgstr "Толщина середины подложки"

#: fdmprinter.def.json
msgctxt "raft_interface_thickness description"
msgid "Layer thickness of the middle raft layer."
msgstr "Толщина слоёв середины подложки."

#: fdmprinter.def.json
msgctxt "raft_interface_line_width label"
msgid "Raft Middle Line Width"
msgstr "Ширина линий середины подложки"

#: fdmprinter.def.json
msgctxt "raft_interface_line_width description"
msgid "Width of the lines in the middle raft layer. Making the second layer extrude more causes the lines to stick to the build plate."
msgstr "Толщина линий средних слоёв подложки. Приводит к повышенному выдавливанию материала на втором слое, для лучшего прилипания к столу."

#: fdmprinter.def.json
msgctxt "raft_interface_line_spacing label"
msgid "Raft Middle Spacing"
msgstr "Дистанция между слоями середины подложки"

#: fdmprinter.def.json
msgctxt "raft_interface_line_spacing description"
msgid "The distance between the raft lines for the middle raft layer. The spacing of the middle should be quite wide, while being dense enough to support the top raft layers."
msgstr "Расстояние между линиями средних слоёв подложки. Дистанция в средних слоях должна быть достаточно широкой, чтобы создавать нужной плотность для поддержки верхних слоёв подложки."

#: fdmprinter.def.json
msgctxt "raft_base_thickness label"
msgid "Raft Base Thickness"
msgstr "Толщина нижнего слоя подложки"

#: fdmprinter.def.json
msgctxt "raft_base_thickness description"
msgid "Layer thickness of the base raft layer. This should be a thick layer which sticks firmly to the printer build plate."
msgstr "Толщина нижнего слоя подложки. Она должна быть достаточной для хорошего прилипания подложки к столу."

#: fdmprinter.def.json
msgctxt "raft_base_line_width label"
msgid "Raft Base Line Width"
msgstr "Ширина линии нижнего слоя подложки"

#: fdmprinter.def.json
msgctxt "raft_base_line_width description"
msgid "Width of the lines in the base raft layer. These should be thick lines to assist in build plate adhesion."
msgstr "Ширина линий нижнего слоя подложки. Она должна быть достаточной, чтобы улучшить прилипание к столу."

#: fdmprinter.def.json
msgctxt "raft_base_line_spacing label"
msgid "Raft Line Spacing"
msgstr "Дистанция между линиями подложки"

#: fdmprinter.def.json
msgctxt "raft_base_line_spacing description"
msgid "The distance between the raft lines for the base raft layer. Wide spacing makes for easy removal of the raft from the build plate."
msgstr "Расстояние между линиями нижнего слоя подложки. Большее значение упрощает снятие модели со стола."

#: fdmprinter.def.json
msgctxt "raft_speed label"
msgid "Raft Print Speed"
msgstr "Скорость печати подложки"

#: fdmprinter.def.json
msgctxt "raft_speed description"
msgid "The speed at which the raft is printed."
msgstr "Скорость, на которой печатается подложка."

#: fdmprinter.def.json
msgctxt "raft_surface_speed label"
msgid "Raft Top Print Speed"
msgstr "Скорость печати верха подложки"

#: fdmprinter.def.json
msgctxt "raft_surface_speed description"
msgid "The speed at which the top raft layers are printed. These should be printed a bit slower, so that the nozzle can slowly smooth out adjacent surface lines."
msgstr "Скорость, на которой печатаются верхние слои подложки. Верх подложки должен печататься немного медленнее, чтобы сопло могло медленно разглаживать линии поверхности."

#: fdmprinter.def.json
msgctxt "raft_interface_speed label"
msgid "Raft Middle Print Speed"
msgstr "Скорость печати середины подложки"

#: fdmprinter.def.json
msgctxt "raft_interface_speed description"
msgid "The speed at which the middle raft layer is printed. This should be printed quite slowly, as the volume of material coming out of the nozzle is quite high."
msgstr "Скорость, на которой печатаются средние слои подложки. Она должна быть достаточно низкой, так как объём материала, выходящего из сопла, достаточно большой."

#: fdmprinter.def.json
msgctxt "raft_base_speed label"
msgid "Raft Base Print Speed"
msgstr "Скорость печати низа подложки"

#: fdmprinter.def.json
msgctxt "raft_base_speed description"
msgid "The speed at which the base raft layer is printed. This should be printed quite slowly, as the volume of material coming out of the nozzle is quite high."
msgstr "Скорость, на которой печатается нижний слой подложки. Она должна быть достаточно низкой, так как объём материала, выходящего из сопла, достаточно большой."

#: fdmprinter.def.json
msgctxt "raft_acceleration label"
msgid "Raft Print Acceleration"
msgstr "Ускорение печати подложки"

#: fdmprinter.def.json
msgctxt "raft_acceleration description"
msgid "The acceleration with which the raft is printed."
msgstr "Ускорение, с которым печатается подложка."

#: fdmprinter.def.json
msgctxt "raft_surface_acceleration label"
msgid "Raft Top Print Acceleration"
msgstr "Ускорение печати верха подложки"

#: fdmprinter.def.json
msgctxt "raft_surface_acceleration description"
msgid "The acceleration with which the top raft layers are printed."
msgstr "Ускорение, с которым печатаются верхние слои подложки."

#: fdmprinter.def.json
msgctxt "raft_interface_acceleration label"
msgid "Raft Middle Print Acceleration"
msgstr "Ускорение печати середины подложки"

#: fdmprinter.def.json
msgctxt "raft_interface_acceleration description"
msgid "The acceleration with which the middle raft layer is printed."
msgstr "Ускорение, с которым печатаются средние слои подложки."

#: fdmprinter.def.json
msgctxt "raft_base_acceleration label"
msgid "Raft Base Print Acceleration"
msgstr "Ускорение печати низа подложки"

#: fdmprinter.def.json
msgctxt "raft_base_acceleration description"
msgid "The acceleration with which the base raft layer is printed."
msgstr "Ускорение, с которым печатаются нижние слои подложки."

#: fdmprinter.def.json
msgctxt "raft_jerk label"
msgid "Raft Print Jerk"
msgstr "Рывок подложки"

#: fdmprinter.def.json
msgctxt "raft_jerk description"
msgid "The jerk with which the raft is printed."
msgstr "Скорость изменения ускорений при печати подложки."

#: fdmprinter.def.json
msgctxt "raft_surface_jerk label"
msgid "Raft Top Print Jerk"
msgstr "Рывок печати верха подложки"

#: fdmprinter.def.json
msgctxt "raft_surface_jerk description"
msgid "The jerk with which the top raft layers are printed."
msgstr "Изменение максимальной мгновенной скорости, с которой печатаются верхние слои подложки."

#: fdmprinter.def.json
msgctxt "raft_interface_jerk label"
msgid "Raft Middle Print Jerk"
msgstr "Рывок печати середины подложки"

#: fdmprinter.def.json
msgctxt "raft_interface_jerk description"
msgid "The jerk with which the middle raft layer is printed."
msgstr "Изменение максимальной мгновенной скорости, с которой печатаются средние слои подложки."

#: fdmprinter.def.json
msgctxt "raft_base_jerk label"
msgid "Raft Base Print Jerk"
msgstr "Рывок печати низа подложки"

#: fdmprinter.def.json
msgctxt "raft_base_jerk description"
msgid "The jerk with which the base raft layer is printed."
msgstr "Изменение максимальной мгновенной скорости, с которой печатаются нижние слои подложки."

#: fdmprinter.def.json
msgctxt "raft_fan_speed label"
msgid "Raft Fan Speed"
msgstr "Скорость вентилятора для подложки"

#: fdmprinter.def.json
msgctxt "raft_fan_speed description"
msgid "The fan speed for the raft."
msgstr "Скорость вращения вентилятора при печати подложки."

#: fdmprinter.def.json
msgctxt "raft_surface_fan_speed label"
msgid "Raft Top Fan Speed"
msgstr "Скорость вентилятора для верха подложки"

#: fdmprinter.def.json
msgctxt "raft_surface_fan_speed description"
msgid "The fan speed for the top raft layers."
msgstr "Скорость вентилятора при печати верхних слоёв подложки."

#: fdmprinter.def.json
msgctxt "raft_interface_fan_speed label"
msgid "Raft Middle Fan Speed"
msgstr "Скорость вентилятора для середины подложки"

#: fdmprinter.def.json
msgctxt "raft_interface_fan_speed description"
msgid "The fan speed for the middle raft layer."
msgstr "Скорость вентилятора при печати средних слоёв подложки."

#: fdmprinter.def.json
msgctxt "raft_base_fan_speed label"
msgid "Raft Base Fan Speed"
msgstr "Скорость вентилятора для низа подложки"

#: fdmprinter.def.json
msgctxt "raft_base_fan_speed description"
msgid "The fan speed for the base raft layer."
msgstr "Скорость вентилятора при печати нижнего слоя подложки."

#: fdmprinter.def.json
msgctxt "dual label"
msgid "Dual Extrusion"
msgstr "Два экструдера"

#: fdmprinter.def.json
msgctxt "dual description"
msgid "Settings used for printing with multiple extruders."
msgstr "Параметры, используемые для печати несколькими экструдерами."

#: fdmprinter.def.json
msgctxt "prime_tower_enable label"
msgid "Enable Prime Tower"
msgstr "Разрешить черновую башню"

#: fdmprinter.def.json
msgctxt "prime_tower_enable description"
msgid "Print a tower next to the print which serves to prime the material after each nozzle switch."
msgstr "Печатает башню перед печатью модели, чем помогает выдавить старый материал после смены экструдера."

#: fdmprinter.def.json
msgctxt "prime_tower_size label"
msgid "Prime Tower Size"
msgstr "Размер черновой башни"

#: fdmprinter.def.json
msgctxt "prime_tower_size description"
msgid "The width of the prime tower."
msgstr "Ширина черновой башни."

#: fdmprinter.def.json
msgctxt "prime_tower_min_volume label"
msgid "Prime Tower Minimum Volume"
msgstr "Минимальный объём черновой башни"

#: fdmprinter.def.json
msgctxt "prime_tower_min_volume description"
msgid "The minimum volume for each layer of the prime tower in order to purge enough material."
msgstr "Минимальный объём материала на каждый слой черновой башни, который требуется выдавить."

#: fdmprinter.def.json
msgctxt "prime_tower_wall_thickness label"
msgid "Prime Tower Thickness"
msgstr "Толщина черновой башни"

#: fdmprinter.def.json
msgctxt "prime_tower_wall_thickness description"
msgid "The thickness of the hollow prime tower. A thickness larger than half the Prime Tower Minimum Volume will result in a dense prime tower."
msgstr "Толщина полости черновой башни. Если толщина больше половины минимального объёма черновой башни, то результатом будет увеличение плотности башни."

#: fdmprinter.def.json
msgctxt "prime_tower_position_x label"
msgid "Prime Tower X Position"
msgstr "X позиция черновой башни"

#: fdmprinter.def.json
msgctxt "prime_tower_position_x description"
msgid "The x coordinate of the position of the prime tower."
msgstr "X координата позиции черновой башни."

#: fdmprinter.def.json
msgctxt "prime_tower_position_y label"
msgid "Prime Tower Y Position"
msgstr "Y позиция черновой башни"

#: fdmprinter.def.json
msgctxt "prime_tower_position_y description"
msgid "The y coordinate of the position of the prime tower."
msgstr "Y координата позиции черновой башни."

#: fdmprinter.def.json
msgctxt "prime_tower_flow label"
msgid "Prime Tower Flow"
msgstr "Поток черновой башни"

#: fdmprinter.def.json
msgctxt "prime_tower_flow description"
msgid "Flow compensation: the amount of material extruded is multiplied by this value."
msgstr "Компенсация потока: объём выдавленного материала умножается на этот коэффициент."

#: fdmprinter.def.json
msgctxt "prime_tower_wipe_enabled label"
msgid "Wipe Inactive Nozzle on Prime Tower"
msgstr "Очистка неактивного сопла на черновой башне"

#: fdmprinter.def.json
msgctxt "prime_tower_wipe_enabled description"
msgid "After printing the prime tower with one nozzle, wipe the oozed material from the other nozzle off on the prime tower."
msgstr "После печати черновой башни одним соплом, вытирает вытекший материал из другого сопла об эту башню."

#: fdmprinter.def.json
msgctxt "dual_pre_wipe label"
msgid "Wipe Nozzle After Switch"
msgstr "Очистка сопла после переключения"

#: fdmprinter.def.json
msgctxt "dual_pre_wipe description"
msgid "After switching extruder, wipe the oozed material off of the nozzle on the first thing printed. This performs a safe slow wipe move at a place where the oozed material causes least harm to the surface quality of your print."
msgstr "После смены экструдера убираем на первой печатаемой части материал, вытекший из сопла. Выполняется безопасная медленная очистка на месте, где вытекший материал нанесёт наименьший ущерб качеству печатаемой поверхности."

#: fdmprinter.def.json
msgctxt "ooze_shield_enabled label"
msgid "Enable Ooze Shield"
msgstr "Печатать защиту от капель"

#: fdmprinter.def.json
msgctxt "ooze_shield_enabled description"
msgid "Enable exterior ooze shield. This will create a shell around the model which is likely to wipe a second nozzle if it's at the same height as the first nozzle."
msgstr "Разрешает печать внешней защиты от вытекших капель. Создаёт ограду вокруг модели, о которую вытирается материал, вытекший из второго сопла, если оно находится на той же высоте, что и первое сопло."

#: fdmprinter.def.json
msgctxt "ooze_shield_angle label"
msgid "Ooze Shield Angle"
msgstr "Угол защиты от капель"

#: fdmprinter.def.json
msgctxt "ooze_shield_angle description"
msgid "The maximum angle a part in the ooze shield will have. With 0 degrees being vertical, and 90 degrees being horizontal. A smaller angle leads to less failed ooze shields, but more material."
msgstr "Максимальный угол, который может иметь часть защиты от капель. При 0 градусов будет вертикаль, при 90 - будет горизонталь. Малые значения угла приводят к лучшему качеству, но тратят больше материала."

#: fdmprinter.def.json
msgctxt "ooze_shield_dist label"
msgid "Ooze Shield Distance"
msgstr "Дистанция до защиты от капель"

#: fdmprinter.def.json
msgctxt "ooze_shield_dist description"
msgid "Distance of the ooze shield from the print, in the X/Y directions."
msgstr "Дистанция до стенки защиты от модели, по осям X/Y."

#: fdmprinter.def.json
msgctxt "meshfix label"
msgid "Mesh Fixes"
msgstr "Ремонт объектов"

#: fdmprinter.def.json
msgctxt "meshfix description"
msgid "category_fixes"
msgstr "category_fixes"

#: fdmprinter.def.json
msgctxt "meshfix_union_all label"
msgid "Union Overlapping Volumes"
msgstr "Объединение перекрывающихся объёмов"

#: fdmprinter.def.json
msgctxt "meshfix_union_all description"
msgid "Ignore the internal geometry arising from overlapping volumes within a mesh and print the volumes as one. This may cause unintended internal cavities to disappear."
msgstr "Игнорирует внутреннюю геометрию, являющуюся результатом перекрытия объёмов в модели, и печатает эти объёмы как один. Это может приводить к непреднамеренному исчезновению внутренних полостей."

#: fdmprinter.def.json
msgctxt "meshfix_union_all_remove_holes label"
msgid "Remove All Holes"
msgstr "Удаляет все отверстия"

#: fdmprinter.def.json
msgctxt "meshfix_union_all_remove_holes description"
msgid "Remove the holes in each layer and keep only the outside shape. This will ignore any invisible internal geometry. However, it also ignores layer holes which can be viewed from above or below."
msgstr "Удаляет отверстия в каждом слое, оставляя только внешнюю форму. Вся невидимая внутренняя геометрия будет проигнорирована. Однако, также будут проигнорированы отверстия в слоях, которые могут быть видны сверху или снизу."

#: fdmprinter.def.json
msgctxt "meshfix_extensive_stitching label"
msgid "Extensive Stitching"
msgstr "Обширное сшивание"

#: fdmprinter.def.json
msgctxt "meshfix_extensive_stitching description"
msgid "Extensive stitching tries to stitch up open holes in the mesh by closing the hole with touching polygons. This option can introduce a lot of processing time."
msgstr "Обширное сшивание пытается сшить открытые отверстия в объекте, закрывая их полигонами. Эта опция может добавить дополнительное время во время обработки."

#: fdmprinter.def.json
msgctxt "meshfix_keep_open_polygons label"
msgid "Keep Disconnected Faces"
msgstr "Сохранить отсоединённые поверхности"

#: fdmprinter.def.json
msgctxt "meshfix_keep_open_polygons description"
msgid "Normally Cura tries to stitch up small holes in the mesh and remove parts of a layer with big holes. Enabling this option keeps those parts which cannot be stitched. This option should be used as a last resort option when everything else fails to produce proper GCode."
msgstr "Обычно Cura пытается закрыть небольшие отверстия в объекте и убрать части слоя с большими отверстиями. Включение этого параметра сохраняет те части, что не могут быть сшиты. Этот параметр должен использоваться как последний вариант, когда уже ничего не помогает получить нормальный GCode."

#: fdmprinter.def.json
msgctxt "multiple_mesh_overlap label"
msgid "Merged Meshes Overlap"
msgstr "Перекрытие касающихся объектов"

#: fdmprinter.def.json
msgctxt "multiple_mesh_overlap description"
msgid "Make meshes which are touching each other overlap a bit. This makes them bond together better."
msgstr "Если объекты немного касаются друг друга, то сделаем их перекрывающимися. Это позволит им соединиться крепче."

#: fdmprinter.def.json
msgctxt "carve_multiple_volumes label"
msgid "Remove Mesh Intersection"
msgstr "Удалить пересечения объектов"

#: fdmprinter.def.json
msgctxt "carve_multiple_volumes description"
msgid "Remove areas where multiple meshes are overlapping with each other. This may be used if merged dual material objects overlap with each other."
msgstr "Удаляет области, где несколько объектов перекрываются друг с другом. Можно использовать, для объектов, состоящих из двух материалов и пересекающихся друг с другом."

#: fdmprinter.def.json
msgctxt "alternate_carve_order label"
msgid "Alternate Mesh Removal"
msgstr "Чередование объектов"

#: fdmprinter.def.json
msgctxt "alternate_carve_order description"
msgid "Switch to which mesh intersecting volumes will belong with every layer, so that the overlapping meshes become interwoven. Turning this setting off will cause one of the meshes to obtain all of the volume in the overlap, while it is removed from the other meshes."
msgstr "Чередует какой из объектов, пересекающихся в объёме, будет участвовать в печати каждого слоя таким образом, что пересекающиеся объекты становятся вплетёнными друг в друга. Выключение этого параметра приведёт к тому, что один из объектов займёт весь объём пересечения, в то время как данный объём будет исключён из других объектов."

#: fdmprinter.def.json
msgctxt "blackmagic label"
msgid "Special Modes"
msgstr "Специальные режимы"

#: fdmprinter.def.json
msgctxt "blackmagic description"
msgid "category_blackmagic"
msgstr "category_blackmagic"

#: fdmprinter.def.json
msgctxt "print_sequence label"
msgid "Print Sequence"
msgstr "Последовательная печать"

#: fdmprinter.def.json
msgctxt "print_sequence description"
msgid "Whether to print all models one layer at a time or to wait for one model to finish, before moving on to the next. One at a time mode is only possible if all models are separated in such a way that the whole print head can move in between and all models are lower than the distance between the nozzle and the X/Y axes."
msgstr "Печатать ли все модели послойно или каждую модель в отдельности. Отдельная печать возможна в случае, когда все модели разделены так, чтобы между ними могла проходить голова принтера и все модели ниже чем расстояние до осей X/Y."

#: fdmprinter.def.json
msgctxt "print_sequence option all_at_once"
msgid "All at Once"
msgstr "Все за раз"

#: fdmprinter.def.json
msgctxt "print_sequence option one_at_a_time"
msgid "One at a Time"
msgstr "По отдельности"

#: fdmprinter.def.json
msgctxt "infill_mesh label"
msgid "Infill Mesh"
msgstr "Заполнение объекта"

#: fdmprinter.def.json
msgctxt "infill_mesh description"
msgid "Use this mesh to modify the infill of other meshes with which it overlaps. Replaces infill regions of other meshes with regions for this mesh. It's suggested to only print one Wall and no Top/Bottom Skin for this mesh."
<<<<<<< HEAD
msgstr "Использовать указанный объект для изменения заполнения других объектов, с которыми он перекрывается. Заменяет области заполнения других объектов областями для этого объекта. Предлагается только для печати одной стенки без верхних и нижних оболочек."
=======
msgstr "Использовать указанный объект для изменения заполнения других объектов, с которыми он перекрывается. Заменяет области заполнения других объектов областями для этого объекта. Предлагается только для печати одной стенки без верхних и нижних поверхностей."
>>>>>>> fa7a026e

#: fdmprinter.def.json
msgctxt "infill_mesh_order label"
msgid "Infill Mesh Order"
msgstr "Порядок заполнения объекта"

#: fdmprinter.def.json
msgctxt "infill_mesh_order description"
msgid "Determines which infill mesh is inside the infill of another infill mesh. An infill mesh with a higher order will modify the infill of infill meshes with lower order and normal meshes."
msgstr "Определяет какой заполняющий объект находится внутри заполнения другого заполняющего объекта. Заполняющий объект с более высоким порядком будет модифицировать заполнение объектов с более низким порядком или обычных объектов."

#: fdmprinter.def.json
msgctxt "support_mesh label"
msgid "Support Mesh"
msgstr "Поддерживающий объект"

#: fdmprinter.def.json
msgctxt "support_mesh description"
msgid "Use this mesh to specify support areas. This can be used to generate support structure."
msgstr "Используйте этот объект для указания области поддержек. Может использоваться при генерации структуры поддержек."

#: fdmprinter.def.json
msgctxt "anti_overhang_mesh label"
msgid "Anti Overhang Mesh"
msgstr "Блокиратор поддержек"

#: fdmprinter.def.json
msgctxt "anti_overhang_mesh description"
msgid "Use this mesh to specify where no part of the model should be detected as overhang. This can be used to remove unwanted support structure."
msgstr "Используйте этот объект для указания частей модели, которые не должны рассматриваться как нависающие. Может использоваться для удаления нежелаемых структур поддержки."

#: fdmprinter.def.json
msgctxt "magic_mesh_surface_mode label"
msgid "Surface Mode"
msgstr "Поверхностный режим"

#: fdmprinter.def.json
msgctxt "magic_mesh_surface_mode description"
msgid "Treat the model as a surface only, a volume, or volumes with loose surfaces. The normal print mode only prints enclosed volumes. \"Surface\" prints a single wall tracing the mesh surface with no infill and no top/bottom skin. \"Both\" prints enclosed volumes like normal and any remaining polygons as surfaces."
<<<<<<< HEAD
msgstr "Рассматривать модель только в виде поверхности или как объёмы со свободными поверхностями. При нормальном режиме печатаются только закрытые объёмы. В режиме \"Поверхность\" печатается одиночная стенка по границе объекта, без заполнения, без верхних и нижних оболочек. В режиме \"Оба варианта\" печатаются закрытые объёмы как нормальные, а любые оставшиеся полигоны как поверхности."
=======
msgstr "Рассматривать модель только в виде поверхности или как объёмы со свободными поверхностями. При нормальном режиме печатаются только закрытые объёмы. В режиме \"Поверхность\" печатается одиночная стенка по границе объекта, без заполнения, верха и низа. В режиме \"Оба варианта\" печатаются закрытые объёмы как нормальные, а любые оставшиеся полигоны как поверхности."
>>>>>>> fa7a026e

#: fdmprinter.def.json
msgctxt "magic_mesh_surface_mode option normal"
msgid "Normal"
msgstr "Нормаль"

#: fdmprinter.def.json
msgctxt "magic_mesh_surface_mode option surface"
msgid "Surface"
msgstr "Поверхность"

#: fdmprinter.def.json
msgctxt "magic_mesh_surface_mode option both"
msgid "Both"
msgstr "Оба варианта"

#: fdmprinter.def.json
msgctxt "magic_spiralize label"
msgid "Spiralize Outer Contour"
msgstr "Спирально печатать внешний контур"

#: fdmprinter.def.json
msgctxt "magic_spiralize description"
msgid "Spiralize smooths out the Z move of the outer edge. This will create a steady Z increase over the whole print. This feature turns a solid model into a single walled print with a solid bottom. This feature used to be called Joris in older versions."
msgstr "Спирально сглаживать движение по оси Z, печатая внешний контур. Приводит к постоянному увеличению Z координаты во время печати. Этот параметр превращает сплошной объект в одностенную модель с твёрдым дном. Раньше этот параметр назывался Joris."

#: fdmprinter.def.json
msgctxt "experimental label"
msgid "Experimental"
msgstr "Экспериментальное"

#: fdmprinter.def.json
msgctxt "experimental description"
msgid "experimental!"
msgstr "экспериментальное!"

#: fdmprinter.def.json
msgctxt "draft_shield_enabled label"
msgid "Enable Draft Shield"
msgstr "Разрешить печать кожуха"

#: fdmprinter.def.json
msgctxt "draft_shield_enabled description"
msgid "This will create a wall around the model, which traps (hot) air and shields against exterior airflow. Especially useful for materials which warp easily."
msgstr "Создаёт стенку вокруг модели, которая удерживает (горячий) воздух и препятствует обдуву модели внешним воздушным потоком. Очень пригодится для материалов, которые легко деформируются."

#: fdmprinter.def.json
msgctxt "draft_shield_dist label"
msgid "Draft Shield X/Y Distance"
msgstr "Дистанция X/Y до кожуха"

#: fdmprinter.def.json
msgctxt "draft_shield_dist description"
msgid "Distance of the draft shield from the print, in the X/Y directions."
msgstr "Дистанция до стенки кожуха от модели, по осям X/Y."

#: fdmprinter.def.json
msgctxt "draft_shield_height_limitation label"
msgid "Draft Shield Limitation"
msgstr "Ограничение кожуха"

#: fdmprinter.def.json
msgctxt "draft_shield_height_limitation description"
msgid "Set the height of the draft shield. Choose to print the draft shield at the full height of the model or at a limited height."
msgstr "Устанавливает высоту кожуха. Можно печать кожух высотой с модель или указать определённую высоту."

#: fdmprinter.def.json
msgctxt "draft_shield_height_limitation option full"
msgid "Full"
msgstr "Полная"

#: fdmprinter.def.json
msgctxt "draft_shield_height_limitation option limited"
msgid "Limited"
msgstr "Ограниченная"

#: fdmprinter.def.json
msgctxt "draft_shield_height label"
msgid "Draft Shield Height"
msgstr "Высота кожуха"

#: fdmprinter.def.json
msgctxt "draft_shield_height description"
msgid "Height limitation of the draft shield. Above this height no draft shield will be printed."
msgstr "Ограничение по высоте для кожуха. Выше указанного значение кожух печататься не будет."

#: fdmprinter.def.json
msgctxt "conical_overhang_enabled label"
msgid "Make Overhang Printable"
msgstr "Сделать нависания печатаемыми"

#: fdmprinter.def.json
msgctxt "conical_overhang_enabled description"
msgid "Change the geometry of the printed model such that minimal support is required. Steep overhangs will become shallow overhangs. Overhanging areas will drop down to become more vertical."
msgstr "Изменяет геометрию печатаемой модели так, чтобы снизить требования к объёму поддержек. Крутые навесы станут поменьше. Нависающие области опустятся и станут более вертикальными."

#: fdmprinter.def.json
msgctxt "conical_overhang_angle label"
msgid "Maximum Model Angle"
msgstr "Максимальный угол модели"

#: fdmprinter.def.json
msgctxt "conical_overhang_angle description"
msgid "The maximum angle of overhangs after the they have been made printable. At a value of 0° all overhangs are replaced by a piece of model connected to the build plate, 90° will not change the model in any way."
msgstr "Максимальный угол нависания, после которого они становятся печатаемыми. При значении в 0° все нависания заменяются частью модели, соединённой со столом, при 90° в модель не вносится никаких изменений."

#: fdmprinter.def.json
msgctxt "coasting_enable label"
msgid "Enable Coasting"
msgstr "Разрешить накат"

#: fdmprinter.def.json
msgctxt "coasting_enable description"
msgid "Coasting replaces the last part of an extrusion path with a travel path. The oozed material is used to print the last piece of the extrusion path in order to reduce stringing."
msgstr "Накат отключает экструзию материала на завершающей части пути. Вытекающий материал используется для печати на завершающей части пути, уменьшая строчность."

#: fdmprinter.def.json
msgctxt "coasting_volume label"
msgid "Coasting Volume"
msgstr "Объём наката"

#: fdmprinter.def.json
msgctxt "coasting_volume description"
msgid "The volume otherwise oozed. This value should generally be close to the nozzle diameter cubed."
msgstr "Объём, который бы сочился. Это значение должно обычно быть близко к возведенному в куб диаметру сопла."

#: fdmprinter.def.json
msgctxt "coasting_min_volume label"
msgid "Minimum Volume Before Coasting"
msgstr "Минимальный объём перед накатом"

#: fdmprinter.def.json
msgctxt "coasting_min_volume description"
msgid "The smallest volume an extrusion path should have before allowing coasting. For smaller extrusion paths, less pressure has been built up in the bowden tube and so the coasted volume is scaled linearly. This value should always be larger than the Coasting Volume."
msgstr "Минимальный объём экструзии, который должен быть произведён перед выполнением наката. Для малых путей меньшее давление будет создаваться в боудене и таким образом, объём наката будет изменяться линейно. Это значение должно всегда быть больше \"Объёма наката\"."

#: fdmprinter.def.json
msgctxt "coasting_speed label"
msgid "Coasting Speed"
msgstr "Скорость наката"

#: fdmprinter.def.json
msgctxt "coasting_speed description"
msgid "The speed by which to move during coasting, relative to the speed of the extrusion path. A value slightly under 100% is advised, since during the coasting move the pressure in the bowden tube drops."
msgstr "Скорость, с которой производятся движения во время наката, относительно скорости печати. Рекомендуется использовать значение чуть меньше 100%, так как во время наката давление в боудене снижается."

#: fdmprinter.def.json
msgctxt "skin_outline_count label"
msgid "Extra Skin Wall Count"
msgstr "Количество внешних дополнительных оболочек"

#: fdmprinter.def.json
msgctxt "skin_outline_count description"
msgid "Replaces the outermost part of the top/bottom pattern with a number of concentric lines. Using one or two lines improves roofs that start on infill material."
msgstr "Заменяет внешнюю часть шаблона крышки/дна рядом концентрических линий. Использование одной или двух линий улучшает мосты, которые печатаются поверх материала заполнения."

#: fdmprinter.def.json
msgctxt "skin_alternate_rotation label"
msgid "Alternate Skin Rotation"
msgstr "Чередование вращения оболочек"

#: fdmprinter.def.json
msgctxt "skin_alternate_rotation description"
msgid "Alternate the direction in which the top/bottom layers are printed. Normally they are printed diagonally only. This setting adds the X-only and Y-only directions."
msgstr "Изменить направление, в котором печатаются слои крышки/дна. Обычно, они печатаются по диагонали. Данный параметр добавляет направления X-только и Y-только."

#: fdmprinter.def.json
msgctxt "support_conical_enabled label"
msgid "Enable Conical Support"
msgstr "Конические поддержки"

#: fdmprinter.def.json
msgctxt "support_conical_enabled description"
msgid "Experimental feature: Make support areas smaller at the bottom than at the overhang."
msgstr "Экспериментальная возможность: Нижняя часть поддержек становится меньше, чем верхняя."

#: fdmprinter.def.json
msgctxt "support_conical_angle label"
msgid "Conical Support Angle"
msgstr "Угол конических поддержек"

#: fdmprinter.def.json
msgctxt "support_conical_angle description"
msgid "The angle of the tilt of conical support. With 0 degrees being vertical, and 90 degrees being horizontal. Smaller angles cause the support to be more sturdy, but consist of more material. Negative angles cause the base of the support to be wider than the top."
msgstr "Угол наклона конических поддержек. При 0 градусах поддержки будут вертикальными, при 90 градусах будут горизонтальными. Меньшее значение углов укрепляет поддержки, но требует больше материала для них. Отрицательные углы приводят утолщению основания поддержек по сравнению с их верхней частью."

#: fdmprinter.def.json
msgctxt "support_conical_min_width label"
msgid "Conical Support Minimum Width"
msgstr "Минимальная ширина конических поддержек"

#: fdmprinter.def.json
msgctxt "support_conical_min_width description"
msgid "Minimum width to which the base of the conical support area is reduced. Small widths can lead to unstable support structures."
msgstr "Минимальная ширина, до которой может быть уменьшен низ конуса. Малая ширина может сделать такую структуру поддержек нестабильной."

#: fdmprinter.def.json
msgctxt "infill_hollow label"
msgid "Hollow Out Objects"
msgstr "Пустые объекты"

#: fdmprinter.def.json
msgctxt "infill_hollow description"
msgid "Remove all infill and make the inside of the object eligible for support."
msgstr "Удаляет всё заполнение и разрешает генерацию поддержек внутри объекта."

#: fdmprinter.def.json
msgctxt "magic_fuzzy_skin_enabled label"
msgid "Fuzzy Skin"
msgstr "Нечёткая оболочка"

#: fdmprinter.def.json
msgctxt "magic_fuzzy_skin_enabled description"
msgid "Randomly jitter while printing the outer wall, so that the surface has a rough and fuzzy look."
msgstr "Вносит небольшое дрожание при печати внешней стенки, что придаёт поверхности шершавый вид."

#: fdmprinter.def.json
msgctxt "magic_fuzzy_skin_thickness label"
msgid "Fuzzy Skin Thickness"
msgstr "Толщина шершавости оболочки"

#: fdmprinter.def.json
msgctxt "magic_fuzzy_skin_thickness description"
msgid "The width within which to jitter. It's advised to keep this below the outer wall width, since the inner walls are unaltered."
msgstr "Величина амплитуды дрожания. Рекомендуется придерживаться толщины внешней стенки, так как внутренние стенки не изменяются."

#: fdmprinter.def.json
msgctxt "magic_fuzzy_skin_point_density label"
msgid "Fuzzy Skin Density"
msgstr "Плотность шершавой оболочки"

#: fdmprinter.def.json
msgctxt "magic_fuzzy_skin_point_density description"
msgid "The average density of points introduced on each polygon in a layer. Note that the original points of the polygon are discarded, so a low density results in a reduction of the resolution."
msgstr "Средняя плотность точек, добавленных на каждом полигоне в слое. Следует отметить, что оригинальные точки полигона отбрасываются, следовательно низкая плотность приводит к уменьшению разрешения."

#: fdmprinter.def.json
msgctxt "magic_fuzzy_skin_point_dist label"
msgid "Fuzzy Skin Point Distance"
msgstr "Дистанция между точками шершавой оболочки"

#: fdmprinter.def.json
msgctxt "magic_fuzzy_skin_point_dist description"
msgid "The average distance between the random points introduced on each line segment. Note that the original points of the polygon are discarded, so a high smoothness results in a reduction of the resolution. This value must be higher than half the Fuzzy Skin Thickness."
<<<<<<< HEAD
msgstr "Среднее расстояние между случайными точками, который вносятся в каждый сегмент линии. Следует отметить, что оригинальные точки полигона отбрасываются, таким образом, сильное сглаживание приводит к уменьшению разрешения. Это значение должно быть больше половины толщины шершавой оболочки."
=======
msgstr "Среднее расстояние между случайными точками, который вносятся в каждый сегмент линии. Следует отметить, что оригинальные точки полигона отбрасываются, таким образом, сильное сглаживание приводит к уменьшению разрешения. Это значение должно быть больше половины толщины шершавости."
>>>>>>> fa7a026e

#: fdmprinter.def.json
msgctxt "wireframe_enabled label"
msgid "Wire Printing"
msgstr "Каркасная печать (КП)"

#: fdmprinter.def.json
msgctxt "wireframe_enabled description"
msgid "Print only the outside surface with a sparse webbed structure, printing 'in thin air'. This is realized by horizontally printing the contours of the model at given Z intervals which are connected via upward and diagonally downward lines."
msgstr "Печатать только внешнюю поверхность с редкой перепончатой структурой, печатаемой \"прямо в воздухе\". Это реализуется горизонтальной печатью контуров модели с заданными Z интервалами, которые соединяются диагональными линиями."

#: fdmprinter.def.json
msgctxt "wireframe_height label"
msgid "WP Connection Height"
msgstr "Высота соединений (КП)"

#: fdmprinter.def.json
msgctxt "wireframe_height description"
msgid "The height of the upward and diagonally downward lines between two horizontal parts. This determines the overall density of the net structure. Only applies to Wire Printing."
msgstr "Высота диагональных линий между двумя горизонтальными частями. Она определяет общую плотность сетевой структуры. Применяется только при каркасной печати."

#: fdmprinter.def.json
msgctxt "wireframe_roof_inset label"
msgid "WP Roof Inset Distance"
msgstr "Расстояние крыши внутрь (КП)"

#: fdmprinter.def.json
msgctxt "wireframe_roof_inset description"
msgid "The distance covered when making a connection from a roof outline inward. Only applies to Wire Printing."
msgstr "Покрываемое расстояние при создании соединения от внешней части крыши внутрь. Применяется только при каркасной печати."

#: fdmprinter.def.json
msgctxt "wireframe_printspeed label"
msgid "WP Speed"
msgstr "Скорость каркасной печати"

#: fdmprinter.def.json
msgctxt "wireframe_printspeed description"
msgid "Speed at which the nozzle moves when extruding material. Only applies to Wire Printing."
msgstr "Скорость с которой двигается сопло, выдавая материал. Применяется только при каркасной печати."

#: fdmprinter.def.json
msgctxt "wireframe_printspeed_bottom label"
msgid "WP Bottom Printing Speed"
msgstr "Скорость печати низа (КП)"

#: fdmprinter.def.json
msgctxt "wireframe_printspeed_bottom description"
msgid "Speed of printing the first layer, which is the only layer touching the build platform. Only applies to Wire Printing."
msgstr "Скорость, с которой печатается первый слой, касающийся стола. Применяется только при каркасной печати."

#: fdmprinter.def.json
msgctxt "wireframe_printspeed_up label"
msgid "WP Upward Printing Speed"
msgstr "Скорость печати вверх (КП)"

#: fdmprinter.def.json
msgctxt "wireframe_printspeed_up description"
msgid "Speed of printing a line upward 'in thin air'. Only applies to Wire Printing."
msgstr "Скорость печати линии вверх \"в разрежённом воздухе\". Применяется только при каркасной печати."

#: fdmprinter.def.json
msgctxt "wireframe_printspeed_down label"
msgid "WP Downward Printing Speed"
msgstr "Скорость печати вниз (КП)"

#: fdmprinter.def.json
msgctxt "wireframe_printspeed_down description"
msgid "Speed of printing a line diagonally downward. Only applies to Wire Printing."
msgstr "Скорость печати линии диагонально вниз. Применяется только при каркасной печати."

#: fdmprinter.def.json
msgctxt "wireframe_printspeed_flat label"
msgid "WP Horizontal Printing Speed"
msgstr "Скорость горизонтальной печати (КП)"

#: fdmprinter.def.json
msgctxt "wireframe_printspeed_flat description"
msgid "Speed of printing the horizontal contours of the model. Only applies to Wire Printing."
msgstr "Скорость, с которой печатаются горизонтальные контуры модели. Применяется только при нитевой печати."

#: fdmprinter.def.json
msgctxt "wireframe_flow label"
msgid "WP Flow"
msgstr "Поток каркасной печати"

#: fdmprinter.def.json
msgctxt "wireframe_flow description"
msgid "Flow compensation: the amount of material extruded is multiplied by this value. Only applies to Wire Printing."
msgstr "Компенсация потока: объём выдавленного материала умножается на это значение. Применяется только при каркасной печати."

#: fdmprinter.def.json
msgctxt "wireframe_flow_connection label"
msgid "WP Connection Flow"
msgstr "Поток соединений (КП)"

#: fdmprinter.def.json
msgctxt "wireframe_flow_connection description"
msgid "Flow compensation when going up or down. Only applies to Wire Printing."
msgstr "Компенсация потока при движении вверх и вниз. Применяется только при каркасной печати."

#: fdmprinter.def.json
msgctxt "wireframe_flow_flat label"
msgid "WP Flat Flow"
msgstr "Поток горизонтальных линий (КП)"

#: fdmprinter.def.json
msgctxt "wireframe_flow_flat description"
msgid "Flow compensation when printing flat lines. Only applies to Wire Printing."
msgstr "Компенсация потока при печати плоских линий. Применяется только при каркасной печати."

#: fdmprinter.def.json
msgctxt "wireframe_top_delay label"
msgid "WP Top Delay"
msgstr "Верхняя задержка (КП)"

#: fdmprinter.def.json
msgctxt "wireframe_top_delay description"
msgid "Delay time after an upward move, so that the upward line can harden. Only applies to Wire Printing."
msgstr "Задержка после движения вверх, чтобы такие линии были твёрже. Применяется только при каркасной печати."

#: fdmprinter.def.json
msgctxt "wireframe_bottom_delay label"
msgid "WP Bottom Delay"
msgstr "Нижняя задержка (КП)"

#: fdmprinter.def.json
msgctxt "wireframe_bottom_delay description"
msgid "Delay time after a downward move. Only applies to Wire Printing."
msgstr "Задержка после движения вниз. Применяется только при каркасной печати."

#: fdmprinter.def.json
msgctxt "wireframe_flat_delay label"
msgid "WP Flat Delay"
msgstr "Горизонтальная задержка (КП)"

#: fdmprinter.def.json
msgctxt "wireframe_flat_delay description"
msgid "Delay time between two horizontal segments. Introducing such a delay can cause better adhesion to previous layers at the connection points, while too long delays cause sagging. Only applies to Wire Printing."
msgstr "Задержка между двумя горизонтальными сегментами. Внесение такой задержки может улучшить прилипание к предыдущим слоям в местах соединений, в то время как более длинные задержки могут вызывать провисания. Применяется только при нитевой печати."

#: fdmprinter.def.json
msgctxt "wireframe_up_half_speed label"
msgid "WP Ease Upward"
msgstr "Ослабление вверх (КП)"

#: fdmprinter.def.json
msgctxt "wireframe_up_half_speed description"
msgid ""
"Distance of an upward move which is extruded with half speed.\n"
"This can cause better adhesion to previous layers, while not heating the material in those layers too much. Only applies to Wire Printing."
msgstr ""
"Расстояние движения вверх, при котором выдавливание идёт на половине скорости.\n"
"Это может улучшить прилипание к предыдущим слоям, не перегревая материал тех слоёв. Применяется только при каркасной печати."

#: fdmprinter.def.json
msgctxt "wireframe_top_jump label"
msgid "WP Knot Size"
msgstr "Размер узла (КП)"

#: fdmprinter.def.json
msgctxt "wireframe_top_jump description"
msgid "Creates a small knot at the top of an upward line, so that the consecutive horizontal layer has a better chance to connect to it. Only applies to Wire Printing."
msgstr "Создаёт небольшой узел наверху возвышающейся линии так, чтобы последующий горизонтальный слой имел больший шанс к присоединению. Применяется только при каркасной печати."

#: fdmprinter.def.json
msgctxt "wireframe_fall_down label"
msgid "WP Fall Down"
msgstr "Падение (КП)"

#: fdmprinter.def.json
msgctxt "wireframe_fall_down description"
msgid "Distance with which the material falls down after an upward extrusion. This distance is compensated for. Only applies to Wire Printing."
msgstr "Расстояние с которой материал падает вниз после восходящего выдавливания. Расстояние компенсируется. Применяется только при каркасной печати."

#: fdmprinter.def.json
msgctxt "wireframe_drag_along label"
msgid "WP Drag Along"
msgstr "Протягивание (КП)"

#: fdmprinter.def.json
msgctxt "wireframe_drag_along description"
msgid "Distance with which the material of an upward extrusion is dragged along with the diagonally downward extrusion. This distance is compensated for. Only applies to Wire Printing."
msgstr "Расстояние, на которое материал от восходящего выдавливания тянется во время нисходящего выдавливания. Расстояние компенсируется. Применяется только при каркасной печати."

#: fdmprinter.def.json
msgctxt "wireframe_strategy label"
msgid "WP Strategy"
msgstr "Стратегия (КП)"

#: fdmprinter.def.json
msgctxt "wireframe_strategy description"
msgid "Strategy for making sure two consecutive layers connect at each connection point. Retraction lets the upward lines harden in the right position, but may cause filament grinding. A knot can be made at the end of an upward line to heighten the chance of connecting to it and to let the line cool; however, it may require slow printing speeds. Another strategy is to compensate for the sagging of the top of an upward line; however, the lines won't always fall down as predicted."
msgstr "Стратегия проверки соединения двух соседних слоёв в соответствующих точках. Откат укрепляет восходящие линии в нужных местах, но может привести к истиранию нити материала. Узел может быть сделан в конце восходящей линии для повышения шанса соединения с ним и позволить линии охладиться; однако, это может потребовать пониженных скоростей печати. Другая стратегия состоит в том, чтобы компенсировать провисание вершины восходящей линии; однако, строки будут не всегда падать, как предсказано."

#: fdmprinter.def.json
msgctxt "wireframe_strategy option compensate"
msgid "Compensate"
msgstr "Компенсация"

#: fdmprinter.def.json
msgctxt "wireframe_strategy option knot"
msgid "Knot"
msgstr "Узел"

#: fdmprinter.def.json
msgctxt "wireframe_strategy option retract"
msgid "Retract"
msgstr "Откат"

#: fdmprinter.def.json
msgctxt "wireframe_straight_before_down label"
msgid "WP Straighten Downward Lines"
msgstr "Прямые нисходящие линии (КП)"

#: fdmprinter.def.json
msgctxt "wireframe_straight_before_down description"
msgid "Percentage of a diagonally downward line which is covered by a horizontal line piece. This can prevent sagging of the top most point of upward lines. Only applies to Wire Printing."
msgstr "Процент диагонально нисходящей линии, которая покрывается куском горизонтальной линии. Это может предотвратить провисание самых верхних точек восходящих линий. Применяется только при каркасной печати."

#: fdmprinter.def.json
msgctxt "wireframe_roof_fall_down label"
msgid "WP Roof Fall Down"
msgstr "Опадание крыши (КП)"

#: fdmprinter.def.json
msgctxt "wireframe_roof_fall_down description"
msgid "The distance which horizontal roof lines printed 'in thin air' fall down when being printed. This distance is compensated for. Only applies to Wire Printing."
msgstr "Расстояние, на котором линии горизонтальной крыши печатаемые \"в воздухе\" падают вниз при печати. Это расстояние скомпенсировано. Применяется только при каркасной печати."

#: fdmprinter.def.json
msgctxt "wireframe_roof_drag_along label"
msgid "WP Roof Drag Along"
msgstr "Протягивание крыши (КП)"

#: fdmprinter.def.json
msgctxt "wireframe_roof_drag_along description"
msgid "The distance of the end piece of an inward line which gets dragged along when going back to the outer outline of the roof. This distance is compensated for. Only applies to Wire Printing."
msgstr "Расстояние финальной части восходящей линии, которая протягивается при возвращении к внешнему контуру крыши. Это расстояние скомпенсировано. Применяется только при каркасной печати."

#: fdmprinter.def.json
msgctxt "wireframe_roof_outer_delay label"
msgid "WP Roof Outer Delay"
msgstr "Задержка внешней крыши (КП)"

#: fdmprinter.def.json
msgctxt "wireframe_roof_outer_delay description"
msgid "Time spent at the outer perimeters of hole which is to become a roof. Longer times can ensure a better connection. Only applies to Wire Printing."
msgstr "Время, потраченное на внешних периметрах отверстия, которое станет крышей. Увеличенное время может придать прочности. Применяется только при каркасной печати."

#: fdmprinter.def.json
msgctxt "wireframe_nozzle_clearance label"
msgid "WP Nozzle Clearance"
msgstr "Зазор сопла (КП)"

#: fdmprinter.def.json
msgctxt "wireframe_nozzle_clearance description"
msgid "Distance between the nozzle and horizontally downward lines. Larger clearance results in diagonally downward lines with a less steep angle, which in turn results in less upward connections with the next layer. Only applies to Wire Printing."
msgstr "Зазор между соплом и горизонтально нисходящими линиями. Большее значение уменьшает угол нисхождения, что приводит уменьшению восходящих соединений на следующем слое. Применяется только при каркасной печати."

#: fdmprinter.def.json
msgctxt "command_line_settings label"
msgid "Command Line Settings"
msgstr "Параметры командной строки"

#: fdmprinter.def.json
msgctxt "command_line_settings description"
msgid "Settings which are only used if CuraEngine isn't called from the Cura frontend."
msgstr "Параметры, которые используются в случае, когда CuraEngine вызывается напрямую."

#: fdmprinter.def.json
msgctxt "center_object label"
msgid "Center object"
msgstr "Центрирование объекта"

#: fdmprinter.def.json
msgctxt "center_object description"
msgid "Whether to center the object on the middle of the build platform (0,0), instead of using the coordinate system in which the object was saved."
msgstr "Следует ли размещать объект в центре стола (0, 0), вместо использования координатной системы, в которой был сохранён объект."

#: fdmprinter.def.json
msgctxt "mesh_position_x label"
msgid "Mesh position x"
msgstr "X позиция объекта"

#: fdmprinter.def.json
msgctxt "mesh_position_x description"
msgid "Offset applied to the object in the x direction."
msgstr "Смещение, применяемое к объект по оси X."

#: fdmprinter.def.json
msgctxt "mesh_position_y label"
msgid "Mesh position y"
msgstr "Y позиция объекта"

#: fdmprinter.def.json
msgctxt "mesh_position_y description"
msgid "Offset applied to the object in the y direction."
msgstr "Смещение, применяемое к объект по оси Y."

#: fdmprinter.def.json
msgctxt "mesh_position_z label"
msgid "Mesh position z"
msgstr "Z позиция объекта"

#: fdmprinter.def.json
msgctxt "mesh_position_z description"
msgid "Offset applied to the object in the z direction. With this you can perform what was used to be called 'Object Sink'."
msgstr "Смещение, применяемое к объект по оси Z. Это позволяет выполнять операцию, ранее известную как проваливание объекта под поверхность стола."

#: fdmprinter.def.json
msgctxt "mesh_rotation_matrix label"
msgid "Mesh Rotation Matrix"
msgstr "Матрица вращения объекта"

#: fdmprinter.def.json
msgctxt "mesh_rotation_matrix description"
msgid "Transformation matrix to be applied to the model when loading it from file."
msgstr "Матрица преобразования, применяемая к модели при её загрузки из файла."

#~ msgctxt "material_print_temperature description"
#~ msgid "The temperature used for printing. Set at 0 to pre-heat the printer manually."
#~ msgstr "Температура при печати. Установите 0 для предварительного разогрева вручную."

#~ msgctxt "material_bed_temperature description"
#~ msgid "The temperature used for the heated build plate. Set at 0 to pre-heat the printer manually."
#~ msgstr "Температура стола при печати. Установите 0 для предварительного разогрева вручную."

#~ msgctxt "support_z_distance description"
#~ msgid "Distance from the top/bottom of the support structure to the print. This gap provides clearance to remove the supports after the model is printed. This value is rounded down to a multiple of the layer height."
#~ msgstr "Расстояние между верхом/низом структуры поддержек и печатаемой моделью. Этот зазор упрощает последующее удаление поддержек. Это значение округляется вниз и кратно высоте слоя."

#~ msgctxt "machine_extruder_count label"
#~ msgid "Number extruders"
#~ msgstr "Количество экструдеров"

#~ msgctxt "machine_heat_zone_length description"
#~ msgid "The distance from the tip of the nozzle in which heat from the nozzle is transfered to the filament."
#~ msgstr "Расстояние от кончика сопла, на котором тепло передаётся материалу."

#~ msgctxt "z_seam_type description"
#~ msgid "Starting point of each path in a layer. When paths in consecutive layers start at the same point a vertical seam may show on the print. When aligning these at the back, the seam is easiest to remove. When placed randomly the inaccuracies at the paths' start will be less noticeable. When taking the shortest path the print will be quicker."
#~ msgstr "Начальная точка для каждого пути в слое. Когда пути в последовательных слоях начинаются в одной и той же точке, то на модели может возникать вертикальный шов. Проще всего удалить шов, выравнивая начало путей позади. Менее заметным шов можно сделать, случайно устанавливая начало путей. Если выбрать самый короткий путь, то печать будет быстрее."

#~ msgctxt "z_seam_type option back"
#~ msgid "Back"
#~ msgstr "Позади"

#~ msgctxt "retraction_hop_enabled label"
#~ msgid "Z Hop when Retracted"
#~ msgstr "Поднятие оси Z при откате"

#~ msgctxt "speed_travel_layer_0 description"
#~ msgid "The speed of travel moves in the initial layer. A lower value is advised to prevent pulling previously printed parts away from the build plate."
#~ msgstr "Скорость перемещений на первом слое. Пониженное значение помогает избежать сдвига уже напечатанных частей со стола."

#~ msgctxt "retraction_combing description"
#~ msgid "Combing keeps the nozzle within already printed areas when traveling. This results in slightly longer travel moves but reduces the need for retractions. If combing is off, the material will retract and the nozzle moves in a straight line to the next point. It is also possible to avoid combing over top/bottom skin areas by combing within the infill only. It is also possible to avoid combing over top/bottom skin areas by combing within the infill only."
#~ msgstr "Комбинг удерживает сопло при перемещении внутри уже напечатанных зон. Это приводит к небольшому увеличению пути, но уменьшает необходимость в откатах. При отключенном комбинге выполняется откат и сопло передвигается в следующую точку по прямой. Также есть возможность не применять комбинг над областями поверхностей крышки/дна, разрешив комбинг только над заполнением."

#~ msgctxt "travel_avoid_other_parts label"
#~ msgid "Avoid Printed Parts when Traveling"
#~ msgstr "Избегать напечатанное"

#~ msgctxt "cool_fan_full_at_height description"
#~ msgid "The height at which the fans spin on regular fan speed. At the layers below the fan speed gradually increases from zero to regular fan speed."
#~ msgstr "Высота, на которой вентилятор должен вращаться с обыкновенной скорость. На более низких слоях вентилятор будет постепенно разгоняться с нуля до обычной скорости."

#~ msgctxt "cool_min_layer_time description"
#~ msgid "The minimum time spent in a layer. This forces the printer to slow down, to at least spend the time set here in one layer. This allows the printed material to cool down properly before printing the next layer."
#~ msgstr "Минимальное время, затрачиваемое на печать слоя. Эта величина заставляет принтер замедлиться, чтобы уложиться в указанное время при печати слоя. Это позволяет материалу остыть до нужной температуры перед печатью следующего слоя."

#~ msgctxt "prime_tower_wipe_enabled label"
#~ msgid "Wipe Nozzle on Prime Tower"
#~ msgstr "Вытирать сопло о черновую башню"

#~ msgctxt "multiple_mesh_overlap label"
#~ msgid "Dual Extrusion Overlap"
#~ msgstr "Перекрытие двойной экструзии"

#~ msgctxt "multiple_mesh_overlap description"
#~ msgid "Make the models printed with different extruder trains overlap a bit. This makes the different materials bond together better."
#~ msgstr "Приводит к небольшому перекрытию моделей, напечатанных разными экструдерами. Это приводит к лучшей связи двух материалов друг с другом."

#~ msgctxt "meshfix_union_all description"
#~ msgid "Ignore the internal geometry arising from overlapping volumes and print the volumes as one. This may cause internal cavities to disappear."
#~ msgstr "Игнорирование внутренней геометрии, возникшей при объединении объёмов и печать объёмов как единого целого. Это может привести к исчезновению внутренних поверхностей."

#~ msgctxt "carve_multiple_volumes description"
#~ msgid "Remove areas where multiple objecs are overlapping with each other. This is may be used if merged dual material objects overlap with each other."
#~ msgstr "Удаляет области где несколько объектов перекрываются друг с другом. Можно использовать при пересечении объединённых мультиматериальных объектов."

#~ msgctxt "remove_overlapping_walls_enabled label"
#~ msgid "Remove Overlapping Wall Parts"
#~ msgstr "Удаление перекрывающихся частей стены"

#~ msgctxt "remove_overlapping_walls_enabled description"
#~ msgid "Remove parts of a wall which share an overlap which would result in overextrusion in some places. These overlaps occur in thin parts and sharp corners in models."
#~ msgstr "Удаляет части стены, которые перекрываются. что приводит к появлению излишков материала в некоторых местах. Такие перекрытия образуются в тонких частях и острых углах моделей."

#~ msgctxt "remove_overlapping_walls_0_enabled label"
#~ msgid "Remove Overlapping Outer Wall Parts"
#~ msgstr "Удаление перекрывающихся частей внешних стенок"

#~ msgctxt "remove_overlapping_walls_0_enabled description"
#~ msgid "Remove parts of an outer wall which share an overlap which would result in overextrusion in some places. These overlaps occur in thin pieces in a model and sharp corners."
#~ msgstr "Удаляет части внешней стены, которые перекрываются, что приводит к появлению излишков материала в некоторых местах. Такие перекрытия образуются в тонких частях и острых углах моделей."

#~ msgctxt "remove_overlapping_walls_x_enabled label"
#~ msgid "Remove Overlapping Inner Wall Parts"
#~ msgstr "Удаление перекрывающихся частей внутренних стенок"

#~ msgctxt "remove_overlapping_walls_x_enabled description"
#~ msgid "Remove parts of an inner wall that would otherwise overlap and cause over-extrusion. These overlaps occur in thin pieces in a model and sharp corners."
#~ msgstr "Удаляет части внутренних стенок, которые в противном случае будут перекрываться и приводить к появлению излишков материала. Такие перекрытия образуются в тонких частях и острых углах моделей."

#~ msgctxt "fill_perimeter_gaps description"
#~ msgid "Fills the gaps between walls when overlapping inner wall parts are removed."
#~ msgstr "Заполняет зазоры между стенами после того, как перекрывающиеся части внутренних стенок были удалены."

#~ msgctxt "infill_line_distance label"
#~ msgid "Line Distance"
#~ msgstr "Дистанция заполнения"

#~ msgctxt "speed_support_roof label"
#~ msgid "Support Roof Speed"
#~ msgstr "Скорость печати крыши поддержек"

#~ msgctxt "retraction_combing label"
#~ msgid "Enable Combing"
#~ msgstr "Разрешить комбинг"

#~ msgctxt "support_type label"
#~ msgid "Placement"
#~ msgstr "Размещение"

#~ msgctxt "support_xy_distance label"
#~ msgid "X/Y Distance"
#~ msgstr "Дистанция X/Y"

#~ msgctxt "support_z_distance label"
#~ msgid "Z Distance"
#~ msgstr "Z дистанция"

#~ msgctxt "support_top_distance label"
#~ msgid "Top Distance"
#~ msgstr "Дистанция сверху"

#~ msgctxt "support_join_distance label"
#~ msgid "Join Distance"
#~ msgstr "Дистанция объединения"

#~ msgctxt "support_area_smoothing label"
#~ msgid "Area Smoothing"
#~ msgstr "Сглаживание зон"

#~ msgctxt "support_area_smoothing description"
#~ msgid "Maximum distance in the X/Y directions of a line segment which is to be smoothed out. Ragged lines are introduced by the join distance and support bridge, which cause the machine to resonate. Smoothing the support areas won't cause them to break with the constraints, except it might change the overhang."
#~ msgstr "Максимальное расстояние по осям X/Y в сегменте линии, которая подлежит сглаживанию. Неровные линии появляются при дистанции объединения и поддержке в виде моста, что заставляет принтер резонировать. Сглаживание зон поддержек не приводит к нарушению ограничений, кроме возможных изменений в навесаниях."

#~ msgctxt "support_roof_height description"
#~ msgid "The thickness of the support roofs."
#~ msgstr "Толщина поддерживающей крыши."

#~ msgctxt "support_roof_line_distance label"
#~ msgid "Support Roof Line Distance"
#~ msgstr "Дистанция линии крыши"

#~ msgctxt "support_roof_pattern option lines"
#~ msgid "Lines"
#~ msgstr "Линии"

#~ msgctxt "support_roof_pattern option grid"
#~ msgid "Grid"
#~ msgstr "Сетка"

#~ msgctxt "support_roof_pattern option triangles"
#~ msgid "Triangles"
#~ msgstr "Треугольники"

#~ msgctxt "support_roof_pattern option concentric"
#~ msgid "Concentric"
#~ msgstr "Концентрический"

#~ msgctxt "support_roof_pattern option zigzag"
#~ msgid "Zig Zag"
#~ msgstr "Зигзаг"

#~ msgctxt "support_conical_angle label"
#~ msgid "Cone Angle"
#~ msgstr "Угол конуса"

#~ msgctxt "support_conical_min_width label"
#~ msgid "Cone Minimal Width"
#~ msgstr "Минимальная ширина конуса"

#~ msgctxt "adhesion_type label"
#~ msgid "Type"
#~ msgstr "Тип"

#~ msgctxt "raft_surface_speed label"
#~ msgid "Raft Surface Print Speed"
#~ msgstr "Скорость печати поверхности подложки"

#~ msgctxt "raft_interface_speed label"
#~ msgid "Raft Interface Print Speed"
#~ msgstr "Скорость печати связи подложки"

#~ msgctxt "raft_interface_speed description"
#~ msgid "The speed at which the interface raft layer is printed. This should be printed quite slowly, as the volume of material coming out of the nozzle is quite high."
#~ msgstr "Скорость, на которой печатается связующий слой подложки. Она должна быть достаточно низкой, так как объём материала, выходящего из сопла, достаточно большой."

#~ msgctxt "raft_surface_fan_speed label"
#~ msgid "Raft Surface Fan Speed"
#~ msgstr "Скорость вентилятора для поверхности подложки"

#~ msgctxt "raft_surface_fan_speed description"
#~ msgid "The fan speed for the surface raft layers."
#~ msgstr "Скорость вращения вентилятора при печати поверхности слоёв подложки."

#~ msgctxt "raft_interface_fan_speed label"
#~ msgid "Raft Interface Fan Speed"
#~ msgstr "Скорость вентилятора для связующего слоя"

#~ msgctxt "magic_mesh_surface_mode description"
#~ msgid "Print the surface instead of the volume. No infill, no top/bottom skin, just a single wall of which the middle coincides with the surface of the mesh. It's also possible to do both: print the insides of a closed volume as normal, but print all polygons not part of a closed volume as surface."
#~ msgstr "Печатать только поверхность. Никакого заполнения, никаких верхних нижних поверхностей, просто одна стенка, которая совпадает с поверхностью объекта. Позволяет делать и печать внутренностей закрытого объёма в виде нормалей, и печать всех полигонов, не входящих в закрытый объём, в виде поверхностей."<|MERGE_RESOLUTION|>--- conflicted
+++ resolved
@@ -3,22 +3,14 @@
 "Project-Id-Version: Uranium json setting files\n"
 "Report-Msgid-Bugs-To: http://github.com/ultimaker/uranium\n"
 "POT-Creation-Date: 2017-03-27 17:27+0000\n"
-<<<<<<< HEAD
 "PO-Revision-Date: 2017-03-30 15:05+0300\n"
-=======
-"PO-Revision-Date: 2017-01-08 04:41+0300\n"
->>>>>>> fa7a026e
 "Last-Translator: Ruslan Popov <ruslan.popov@gmail.com>\n"
 "Language-Team: \n"
 "Language: ru_RU\n"
 "MIME-Version: 1.0\n"
 "Content-Type: text/plain; charset=UTF-8\n"
 "Content-Transfer-Encoding: 8bit\n"
-<<<<<<< HEAD
 "X-Generator: Poedit 2.0\n"
-=======
-"X-Generator: Poedit 1.8.11\n"
->>>>>>> fa7a026e
 "Plural-Forms: nplurals=3; plural=(n%10==1 && n%100!=11 ? 0 : n%10>=2 && n%10<=4 && (n%100<10 || n%100>=20) ? 1 : 2);\n"
 
 #: fdmprinter.def.json
@@ -262,20 +254,12 @@
 #: fdmprinter.def.json
 msgctxt "machine_nozzle_temp_enabled label"
 msgid "Enable Nozzle Temperature Control"
-<<<<<<< HEAD
 msgstr "Разрешить управление температурой сопла"
-=======
-msgstr ""
->>>>>>> fa7a026e
 
 #: fdmprinter.def.json
 msgctxt "machine_nozzle_temp_enabled description"
 msgid "Whether to control temperature from Cura. Turn this off to control nozzle temperature from outside of Cura."
-<<<<<<< HEAD
 msgstr "Следует ли управлять температурой из Cura. Выключение этого параметра предполагает управление температурой сопла вне Cura."
-=======
-msgstr ""
->>>>>>> fa7a026e
 
 #: fdmprinter.def.json
 msgctxt "machine_nozzle_heat_up_speed label"
@@ -825,65 +809,37 @@
 #: fdmprinter.def.json
 msgctxt "top_bottom_pattern_0 label"
 msgid "Bottom Pattern Initial Layer"
-<<<<<<< HEAD
 msgstr "Нижний шаблон начального слоя"
-=======
-msgstr ""
->>>>>>> fa7a026e
 
 #: fdmprinter.def.json
 msgctxt "top_bottom_pattern_0 description"
 msgid "The pattern on the bottom of the print on the first layer."
-<<<<<<< HEAD
 msgstr "Шаблон низа печати на первом слое."
-=======
-msgstr ""
->>>>>>> fa7a026e
 
 #: fdmprinter.def.json
 msgctxt "top_bottom_pattern_0 option lines"
 msgid "Lines"
-<<<<<<< HEAD
 msgstr "Линии"
-=======
-msgstr ""
->>>>>>> fa7a026e
 
 #: fdmprinter.def.json
 msgctxt "top_bottom_pattern_0 option concentric"
 msgid "Concentric"
-<<<<<<< HEAD
 msgstr "Концентрический"
-=======
-msgstr ""
->>>>>>> fa7a026e
 
 #: fdmprinter.def.json
 msgctxt "top_bottom_pattern_0 option zigzag"
 msgid "Zig Zag"
-<<<<<<< HEAD
 msgstr "Зигзаг"
-=======
-msgstr ""
->>>>>>> fa7a026e
 
 #: fdmprinter.def.json
 msgctxt "skin_angles label"
 msgid "Top/Bottom Line Directions"
-<<<<<<< HEAD
 msgstr "Направление линии дна/крышки"
-=======
-msgstr ""
->>>>>>> fa7a026e
 
 #: fdmprinter.def.json
 msgctxt "skin_angles description"
 msgid "A list of integer line directions to use when the top/bottom layers use the lines or zig zag pattern. Elements from the list are used sequentially as the layers progress and when the end of the list is reached, it starts at the beginning again. The list items are separated by commas and the whole list is contained in square brackets. Default is an empty list which means use the traditional default angles (45 and 135 degrees)."
-<<<<<<< HEAD
 msgstr "Список направлений линии при печати слоёв дна/крышки линиями или зигзагом. Элементы списка используются последовательно по мере печати слоёв и когда конец списка будет достигнут, он начнётся сначала. Элементы списка отделяются запятыми и сам список заключён в квадратные скобки. По умолчанию, он пустой, что означает использование стандартных углов (45 и 135 градусов)."
-=======
-msgstr ""
->>>>>>> fa7a026e
 
 #: fdmprinter.def.json
 msgctxt "wall_0_inset label"
@@ -1028,11 +984,7 @@
 #: fdmprinter.def.json
 msgctxt "skin_no_small_gaps_heuristic description"
 msgid "When the model has small vertical gaps, about 5% extra computation time can be spent on generating top and bottom skin in these narrow spaces. In such case, disable the setting."
-<<<<<<< HEAD
 msgstr "Когда модель имеет небольшие вертикальные зазоры, около 5% дополнительного времени будет потрачено на вычисления верхних и нижних оболочек в этих узких пространствах. В этом случае, отключите данный параметр."
-=======
-msgstr "Когда модель имеет небольшие вертикальные зазоры, около 5% дополнительного времени будет потрачено на вычисления верхних и нижних поверхностей в этих узких пространствах. В этом случае, отключите данный параметр."
->>>>>>> fa7a026e
 
 #: fdmprinter.def.json
 msgctxt "infill label"
@@ -1122,20 +1074,12 @@
 #: fdmprinter.def.json
 msgctxt "infill_angles label"
 msgid "Infill Line Directions"
-<<<<<<< HEAD
 msgstr "Направления линии заполнения"
-=======
-msgstr ""
->>>>>>> fa7a026e
 
 #: fdmprinter.def.json
 msgctxt "infill_angles description"
 msgid "A list of integer line directions to use. Elements from the list are used sequentially as the layers progress and when the end of the list is reached, it starts at the beginning again. The list items are separated by commas and the whole list is contained in square brackets. Default is an empty list which means use the traditional default angles (45 and 135 degrees for the lines and zig zag patterns and 45 degrees for all other patterns)."
-<<<<<<< HEAD
 msgstr "Список направлений линии при печати слоёв. Элементы списка используются последовательно по мере печати слоёв и когда конец списка будет достигнут, он начнётся сначала. Элементы списка отделяются запятыми и сам список заключён в квадратные скобки. По умолчанию, он пустой, что означает использование стандартных углов (45 и 135 градусов для линий из зигзага и 45 градусов для всех остальных шаблонов)."
-=======
-msgstr ""
->>>>>>> fa7a026e
 
 #: fdmprinter.def.json
 msgctxt "sub_div_rad_mult label"
@@ -1185,11 +1129,7 @@
 #: fdmprinter.def.json
 msgctxt "skin_overlap description"
 msgid "The amount of overlap between the skin and the walls. A slight overlap allows the walls to connect firmly to the skin."
-<<<<<<< HEAD
 msgstr "Величина перекрытия между оболочкой и стенками. Небольшое перекрытие позволяет стенкам плотно соединиться с оболочкой."
-=======
-msgstr "Величина перекрытия между поверхностью и стенками. Небольшое перекрытие позволяет стенкам плотно соединиться с поверхностью."
->>>>>>> fa7a026e
 
 #: fdmprinter.def.json
 msgctxt "skin_overlap_mm label"
@@ -1199,11 +1139,7 @@
 #: fdmprinter.def.json
 msgctxt "skin_overlap_mm description"
 msgid "The amount of overlap between the skin and the walls. A slight overlap allows the walls to connect firmly to the skin."
-<<<<<<< HEAD
 msgstr "Величина перекрытия между оболочкой и стенками. Небольшое перекрытие позволяет стенкам плотно соединиться с оболочкой."
-=======
-msgstr "Величина перекрытия между поверхностью и стенками. Небольшое перекрытие позволяет стенкам плотно соединиться с поверхностью."
->>>>>>> fa7a026e
 
 #: fdmprinter.def.json
 msgctxt "infill_wipe_dist label"
@@ -1258,128 +1194,72 @@
 #: fdmprinter.def.json
 msgctxt "min_infill_area label"
 msgid "Minimum Infill Area"
-<<<<<<< HEAD
 msgstr "Минимальная область заполнения"
-=======
-msgstr ""
->>>>>>> fa7a026e
 
 #: fdmprinter.def.json
 msgctxt "min_infill_area description"
 msgid "Don't generate areas of infill smaller than this (use skin instead)."
-<<<<<<< HEAD
 msgstr "Не генерировать области заполнения меньше чем указано здесь (вместо этого использовать оболочку)."
-=======
-msgstr ""
->>>>>>> fa7a026e
 
 #: fdmprinter.def.json
 msgctxt "expand_skins_into_infill label"
 msgid "Expand Skins Into Infill"
-<<<<<<< HEAD
 msgstr "Расширять оболочку в заполнение"
-=======
-msgstr ""
->>>>>>> fa7a026e
 
 #: fdmprinter.def.json
 msgctxt "expand_skins_into_infill description"
 msgid "Expand skin areas of top and/or bottom skin of flat surfaces. By default, skins stop under the wall lines that surround infill but this can lead to holes appearing when the infill density is low. This setting extends the skins beyond the wall lines so that the infill on the next layer rests on skin."
-<<<<<<< HEAD
 msgstr "Расширять области оболочки на верхних и/или нижних обшивках плоских поверхностях. По умолчанию, обшивки завершаются под линиями стенки, которые окружают заполнение, но это может приводить к отверстиям, появляющимся при малой плотности заполнения. Данный параметр расширяет обшивку позади линий стенки таким образом, что заполнение следующего слоя располагается на обшивке."
-=======
-msgstr ""
->>>>>>> fa7a026e
 
 #: fdmprinter.def.json
 msgctxt "expand_upper_skins label"
 msgid "Expand Upper Skins"
-<<<<<<< HEAD
 msgstr "Расширять верхние оболочки"
-=======
-msgstr ""
->>>>>>> fa7a026e
 
 #: fdmprinter.def.json
 msgctxt "expand_upper_skins description"
 msgid "Expand upper skin areas (areas with air above) so that they support infill above."
-<<<<<<< HEAD
 msgstr "Расширять области верхней оболочки (над ними будет воздух) так, что они поддерживают заполнение над ними."
-=======
-msgstr ""
->>>>>>> fa7a026e
 
 #: fdmprinter.def.json
 msgctxt "expand_lower_skins label"
 msgid "Expand Lower Skins"
-<<<<<<< HEAD
 msgstr "Расширять нижние оболочки"
-=======
-msgstr ""
->>>>>>> fa7a026e
 
 #: fdmprinter.def.json
 msgctxt "expand_lower_skins description"
 msgid "Expand lower skin areas (areas with air below) so that they are anchored by the infill layers above and below."
-<<<<<<< HEAD
 msgstr "Расширять области нижней оболочки (под ними будет воздух) так, что они сцепляются с слоями заполнения сверху и снизу."
-=======
-msgstr ""
->>>>>>> fa7a026e
 
 #: fdmprinter.def.json
 msgctxt "expand_skins_expand_distance label"
 msgid "Skin Expand Distance"
-<<<<<<< HEAD
 msgstr "Дистанция расширения оболочки"
-=======
-msgstr ""
->>>>>>> fa7a026e
 
 #: fdmprinter.def.json
 msgctxt "expand_skins_expand_distance description"
 msgid "The distance the skins are expanded into the infill. The default distance is enough to bridge the gap between the infill lines and will stop holes appearing in the skin where it meets the wall when the infill density is low. A smaller distance will often be sufficient."
-<<<<<<< HEAD
 msgstr "Дистанция, на которую расширяется оболочка внутри заполнения. По умолчанию, дистанция достаточна для связывания промежутков между линиями заполнения и предотвращает появление отверстий в оболочке, где она встречается со стенкой когда плотность заполнения низкая. Меньшая дистанция чаще всего будет достаточной."
-=======
-msgstr ""
->>>>>>> fa7a026e
 
 #: fdmprinter.def.json
 msgctxt "max_skin_angle_for_expansion label"
 msgid "Maximum Skin Angle for Expansion"
-<<<<<<< HEAD
 msgstr "Максимальный угол оболочки при расширении"
-=======
-msgstr ""
->>>>>>> fa7a026e
 
 #: fdmprinter.def.json
 msgctxt "max_skin_angle_for_expansion description"
 msgid "Top and/or bottom surfaces of your object with an angle larger than this setting, won't have their top/bottom skin expanded. This avoids expanding the narrow skin areas that are created when the model surface has a near vertical slope. An angle of 0° is horizontal, while an angle of 90° is vertical."
-<<<<<<< HEAD
 msgstr "Верхняя и/или нижняя поверхности вашего объекта с углом больше указанного в данном параметре, не будут иметь расширенные оболочки дна/крышки. Это предотвращает расширение узких областей оболочек, которые создаются, если поверхность модели имеет почти вертикальный наклон. Угол в 0° является горизонтальным, а в 90° - вертикальным."
-=======
-msgstr ""
->>>>>>> fa7a026e
 
 #: fdmprinter.def.json
 msgctxt "min_skin_width_for_expansion label"
 msgid "Minimum Skin Width for Expansion"
-<<<<<<< HEAD
 msgstr "Минимальная ширина оболочки при расширении"
-=======
-msgstr ""
->>>>>>> fa7a026e
 
 #: fdmprinter.def.json
 msgctxt "min_skin_width_for_expansion description"
 msgid "Skin areas narrower than this are not expanded. This avoids expanding the narrow skin areas that are created when the model surface has a slope close to the vertical."
-<<<<<<< HEAD
 msgstr "Области оболочек уже указанного значения не расширяются. Это предотвращает расширение узких областей оболочек, которые создаются, если наклон поверхности модели близок к вертикальному."
-=======
-msgstr ""
->>>>>>> fa7a026e
 
 #: fdmprinter.def.json
 msgctxt "material label"
@@ -1419,11 +1299,7 @@
 #: fdmprinter.def.json
 msgctxt "material_print_temperature description"
 msgid "The temperature used for printing."
-<<<<<<< HEAD
 msgstr "Температура, используемая при печати."
-=======
-msgstr ""
->>>>>>> fa7a026e
 
 #: fdmprinter.def.json
 msgctxt "material_print_temperature_layer_0 label"
@@ -1483,11 +1359,7 @@
 #: fdmprinter.def.json
 msgctxt "material_bed_temperature description"
 msgid "The temperature used for the heated build plate. If this is 0, the bed will not heat up for this print."
-<<<<<<< HEAD
 msgstr "Температура, используемая для горячего стола. Если указан 0, то горячий стол не нагревается при печати."
-=======
-msgstr ""
->>>>>>> fa7a026e
 
 #: fdmprinter.def.json
 msgctxt "material_bed_temperature_layer_0 label"
@@ -2227,20 +2099,12 @@
 #: fdmprinter.def.json
 msgctxt "travel_retract_before_outer_wall label"
 msgid "Retract Before Outer Wall"
-<<<<<<< HEAD
 msgstr "Откат перед внешней стенкой"
-=======
-msgstr ""
->>>>>>> fa7a026e
 
 #: fdmprinter.def.json
 msgctxt "travel_retract_before_outer_wall description"
 msgid "Always retract when moving to start an outer wall."
-<<<<<<< HEAD
 msgstr "Всегда откатывать материал при движении к началу внешней стенки."
-=======
-msgstr ""
->>>>>>> fa7a026e
 
 #: fdmprinter.def.json
 msgctxt "travel_avoid_other_parts label"
@@ -2620,11 +2484,7 @@
 #: fdmprinter.def.json
 msgctxt "support_z_distance description"
 msgid "Distance from the top/bottom of the support structure to the print. This gap provides clearance to remove the supports after the model is printed. This value is rounded up to a multiple of the layer height."
-<<<<<<< HEAD
 msgstr "Дистанция от дна/крышки структуры поддержек до печати. Этот зазор упрощает извлечение поддержек после окончания печати модели. Это значение округляется до числа, кратного высоте слоя."
-=======
-msgstr ""
->>>>>>> fa7a026e
 
 #: fdmprinter.def.json
 msgctxt "support_top_distance label"
@@ -3538,11 +3398,7 @@
 #: fdmprinter.def.json
 msgctxt "infill_mesh description"
 msgid "Use this mesh to modify the infill of other meshes with which it overlaps. Replaces infill regions of other meshes with regions for this mesh. It's suggested to only print one Wall and no Top/Bottom Skin for this mesh."
-<<<<<<< HEAD
 msgstr "Использовать указанный объект для изменения заполнения других объектов, с которыми он перекрывается. Заменяет области заполнения других объектов областями для этого объекта. Предлагается только для печати одной стенки без верхних и нижних оболочек."
-=======
-msgstr "Использовать указанный объект для изменения заполнения других объектов, с которыми он перекрывается. Заменяет области заполнения других объектов областями для этого объекта. Предлагается только для печати одной стенки без верхних и нижних поверхностей."
->>>>>>> fa7a026e
 
 #: fdmprinter.def.json
 msgctxt "infill_mesh_order label"
@@ -3582,11 +3438,7 @@
 #: fdmprinter.def.json
 msgctxt "magic_mesh_surface_mode description"
 msgid "Treat the model as a surface only, a volume, or volumes with loose surfaces. The normal print mode only prints enclosed volumes. \"Surface\" prints a single wall tracing the mesh surface with no infill and no top/bottom skin. \"Both\" prints enclosed volumes like normal and any remaining polygons as surfaces."
-<<<<<<< HEAD
 msgstr "Рассматривать модель только в виде поверхности или как объёмы со свободными поверхностями. При нормальном режиме печатаются только закрытые объёмы. В режиме \"Поверхность\" печатается одиночная стенка по границе объекта, без заполнения, без верхних и нижних оболочек. В режиме \"Оба варианта\" печатаются закрытые объёмы как нормальные, а любые оставшиеся полигоны как поверхности."
-=======
-msgstr "Рассматривать модель только в виде поверхности или как объёмы со свободными поверхностями. При нормальном режиме печатаются только закрытые объёмы. В режиме \"Поверхность\" печатается одиночная стенка по границе объекта, без заполнения, верха и низа. В режиме \"Оба варианта\" печатаются закрытые объёмы как нормальные, а любые оставшиеся полигоны как поверхности."
->>>>>>> fa7a026e
 
 #: fdmprinter.def.json
 msgctxt "magic_mesh_surface_mode option normal"
@@ -3831,11 +3683,7 @@
 #: fdmprinter.def.json
 msgctxt "magic_fuzzy_skin_point_dist description"
 msgid "The average distance between the random points introduced on each line segment. Note that the original points of the polygon are discarded, so a high smoothness results in a reduction of the resolution. This value must be higher than half the Fuzzy Skin Thickness."
-<<<<<<< HEAD
 msgstr "Среднее расстояние между случайными точками, который вносятся в каждый сегмент линии. Следует отметить, что оригинальные точки полигона отбрасываются, таким образом, сильное сглаживание приводит к уменьшению разрешения. Это значение должно быть больше половины толщины шершавой оболочки."
-=======
-msgstr "Среднее расстояние между случайными точками, который вносятся в каждый сегмент линии. Следует отметить, что оригинальные точки полигона отбрасываются, таким образом, сильное сглаживание приводит к уменьшению разрешения. Это значение должно быть больше половины толщины шершавости."
->>>>>>> fa7a026e
 
 #: fdmprinter.def.json
 msgctxt "wireframe_enabled label"
