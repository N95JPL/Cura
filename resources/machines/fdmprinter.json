{
    "id": "fdmprinter",
    "visible": false,
    "version": 1, 
    "name": "FDM Printer Base Description",
    "author": "Ultimaker B.V.",
    "manufacturer": "Ultimaker",
    "file_formats": "text/x-gcode;application/x-stl-ascii;application/x-stl-binary;application/x-wavefront-obj;application/x3g",

    "add_pages": [],

    "machine_settings": {
        "machine_start_gcode": {
            "description": "Gcode commands to be executed at the very start - separated by \\n.",
            "default": "G28 ; Home\nG1 Z15.0 F6000 ;move the platform down 15mm\n;Prime the extruder\nG92 E0\nG1 F200 E3\nG92 E0",
            "global_only": true
        },
        "machine_end_gcode": {
            "description": "Gcode commands to be executed at the very end - separated by \\n.",
            "default": "M104 S0\nM140 S0\n;Retract the filament\nG92 E1\nG1 E-1 F300\nG28 X0 Y0\nM84",
            "global_only": true
        },
        "material_bed_temp_wait": {
            "description": "Whether to insert a command to wait until the bed temperature is reached at the start.",
            "default": true,
            "global_only": true
        },
        "material_print_temp_wait": {
            "description": "Whether to insert a command to wait until the nozzle temperatures are reached at the start.",
            "default": true,
            "global_only": true
        },
        "material_print_temp_prepend": {
            "description": "Whether to include nozzle temperature commands at the start of the gcode. When the start_gcode already contains nozzle temperature commands Cura frontend will automatically disable this setting.",
            "default": true,
            "global_only": true
        },
        "material_bed_temp_prepend": {
            "description": "Whether to include bed temperature commands at the start of the gcode. When the start_gcode already contains bed temperature commands Cura frontend will automatically disable this setting.",
            "default": true,
            "global_only": true
        },
        "machine_width": {
            "description": "The width (X-direction) of the printable area.",
            "default": 100,
            "global_only": true
        },
        "machine_depth": {
            "description": "The depth (Y-direction) of the printable area.",
            "default": 100,
            "global_only": true
        },
        "machine_height": {
            "description": "The height (Z-direction) of the printable area.",
            "default": 100,
            "global_only": true
        },
        "machine_heated_bed": {
            "description": "Whether the machine has a heated bed present.",
            "default": false,
            "global_only": true
        },
        "machine_center_is_zero": {
            "description": "Whether the X/Y coordinates of the zero position of the printer is at the center of the printable area.",
            "default": false,
            "global_only": true
        },
        "machine_extruder_count": {
            "description": "Number of extruder trains. An extruder train is the combination of a feeder, bowden tube, and nozzle.",
            "default": 1,
            "global_only": true
        },
        "machine_nozzle_tip_outer_diameter": { 
            "description": "The outer diameter of the tip of the nozzle.",
            "default": 1,
            "SEE_machine_extruder_trains": true,
            "global_only": true
        },
        "machine_nozzle_head_distance": {
            "description": "The height difference between the tip of the nozzle and the lowest part of the print head.",
            "default": 3,
            "SEE_machine_extruder_trains": true,
            "global_only": true
        },
        "machine_nozzle_expansion_angle": {
            "description": "The angle between the horizontal plane and the conical part right above the tip of the nozzle.",
            "default": 45,
            "SEE_machine_extruder_trains": true,
            "global_only": true
        },
        "machine_heat_zone_length": {
            "description": "The distance from the tip of the nozzle in which heat from the nozzle is transfered to the filament.",
            "default": 16,
            "SEE_machine_extruder_trains": true,
            "global_only": true
        },
        "machine_nozzle_heat_up_speed": {
            "description": "The speed (*C/s) by which the nozzle heats up averaged over the window of normal printing temperatures and the standby temperature.",
            "default": 2.0,
            "SEE_machine_extruder_trains": true,
            "global_only": true
        },
        "machine_nozzle_cool_down_speed": { 
            "description": "The speed (*C/s) by which the nozzle cools down averaged over the window of normal printing temperatures and the standby temperature.",
            "default": 2.0,
            "SEE_machine_extruder_trains": true,
            "global_only": true
        },
        "machine_gcode_flavor": {
            "description": "The type of gcode to be generated.",
            "default": "RepRap",
            "global_only": true
        },
        "machine_disallowed_areas": {
            "description": "A list of polygons with areas the print head is not allowed to enter.",
            "type": "polygons",
            "default": [],
            "global_only": true
        },
        "machine_platform_offset": {
            "description": "Where to display the platform mesh.",
            "default": [
                0,
                0,
                0
            ],
            "global_only": true
        },
        "machine_head_polygon": {
            "description": "A 2D silhouette of the print head.",
            "type": "polygon",
            "default": [
                [
                    -1,
                    1
                ],
                [
                    -1,
                    -1
                ],
                [
                    1,
                    -1
                ],
                [
                    1,
                    1
                ]
            ],
            "global_only": true
        },
        "machine_head_with_fans_polygon": {
            "description": "A 2D silhouette of the print head.",
            "type": "polygon",
            "default": [
                [
                    -20,
                    10
                ],
                [
                    10,
                    10
                ],
                [
                    10,
                    -10
                ],
                [
                    -20,
                    -10
                ]
            ],
            "global_only": true
        },
        "gantry_height": {
            "description": "The height difference between the tip of the nozzle and the gantry system (X and Y axes).",
            "default": 99999999999,
            "global_only": true
        }
    },
    "categories": {
        "machine": {
            "label": "Machine",
            "visible": true,
            "icon": "category_machine",
            "settings": {
                "machine_nozzle_size": {
                    "label": "Nozzle Diameter",
                    "description": "The inner diameter of the nozzle.",
                    "unit": "mm",
                    "type": "float",
                    "default": 0.4,
                    "min_value": "0.001",
                    "max_value_warning": "10",
                    "visible": false
                }
            },
            "global_only": true
        },
        "resolution": {
            "label": "Quality",
            "visible": true,
            "icon": "category_layer_height",
            "settings": {
                "layer_height": {
                    "label": "Layer Height",
                    "description": "The height of each layer, in mm. Normal quality prints are 0.1mm, high quality is 0.06mm. You can go up to 0.25mm with an Ultimaker for very fast prints at low quality. For most purposes, layer heights between 0.1 and 0.2mm give a good tradeoff of speed and surface finish.",
                    "unit": "mm",
                    "type": "float",
                    "default": 0.1,
                    "min_value": "0.001",
                    "min_value_warning": "0.04",
                    "max_value_warning": "0.8 * machine_nozzle_size",
                    "global_only": "True"
                },
                "layer_height_0": {
                    "label": "Initial Layer Height",
                    "description": "The layer height of the bottom layer. A thicker bottom layer makes sticking to the bed easier.",
                    "unit": "mm",
                    "type": "float",
                    "default": 0.3,
                    "min_value": "0.001",
                    "min_value_warning": "0.04",
                    "max_value_warning": "0.8 * machine_nozzle_size",
                    "visible": false,
                    "global_only": "True"
                },
                "line_width": {
                    "label": "Line Width",
                    "description": "Width of a single line. Each line will be printed with this width in mind. Generally the width of each line should correspond to the width of your nozzle, but for the outer wall and top/bottom surface smaller line widths may be chosen, for higher quality.",
                    "unit": "mm",
                    "min_value": "0.0001",
                    "min_value_warning": "0.2",
                    "max_value_warning": "2 * machine_nozzle_size",
                    "default": 0.4,
                    "type": "float",
                    "visible": false,
                    "inherit_function": "machine_nozzle_size",
                    "children": {
                        "wall_line_width": {
                            "label": "Wall Line Width",
                            "description": "Width of a single shell line. Each line of the shell will be printed with this width in mind.",
                            "unit": "mm",
                            "min_value": "0.0001",
                            "min_value_warning": "0.2",
                            "max_value_warning": "5",
                            "default": 0.4,
                            "type": "float",
                            "visible": false,
                            "children": {
                                "wall_line_width_0": {
                                    "label": "Outer Wall Line Width",
                                    "description": "Width of the outermost shell line. By printing a thinner outermost wall line you can print higher details with a larger nozzle.",
                                    "unit": "mm",
                                    "min_value": "0.0001",
                                    "min_value_warning": "0.2",
                                    "max_value_warning": "5",
                                    "default": 0.4,
                                    "type": "float",
                                    "visible": false
                                },
                                "wall_line_width_x": {
                                    "label": "Other Walls Line Width",
                                    "description": "Width of a single shell line for all shell lines except the outermost one.",
                                    "unit": "mm",
                                    "min_value": "0.0001",
                                    "min_value_warning": "0.2",
                                    "max_value_warning": "5",
                                    "default": 0.4,
                                    "type": "float",
                                    "visible": false
                                }
                            }
                        },
                        "skirt_line_width": {
                            "label": "Skirt line width",
                            "description": "Width of a single skirt line.",
                            "unit": "mm",
                            "min_value": "0.0001",
                            "min_value_warning": "0.2",
                            "max_value_warning": "5",
                            "default": 0.4,
                            "type": "float",
                            "visible": false, 
                            "global_only": true
                        },
                        "skin_line_width": {
                            "label": "Top/bottom line width",
                            "description": "Width of a single top/bottom printed line, used to fill up the top/bottom areas of a print.",
                            "unit": "mm",
                            "min_value": "0.0001",
                            "min_value_warning": "0.2",
                            "max_value_warning": "5",
                            "default": 0.4,
                            "type": "float",
                            "visible": false
                        },
                        "infill_line_width": {
                            "label": "Infill line width",
                            "description": "Width of the inner infill printed lines.",
                            "unit": "mm",
                            "min_value": "0.0001",
                            "min_value_warning": "0.2",
                            "max_value_warning": "5",
                            "default": 0.4,
                            "type": "float",
                            "visible": false
                        },
                        "support_line_width": {
                            "label": "Support line width",
                            "description": "Width of the printed support structures lines.",
                            "unit": "mm",
                            "min_value": "0.0001",
                            "min_value_warning": "0.2",
                            "max_value_warning": "5",
                            "default": 0.4,
                            "type": "float",
                            "visible": false,
                            "enabled": "support_enable",
                            "global_only": true
                        },
                        "support_roof_line_width": {
                            "label": "Support Roof line width",
                            "description": "Width of a single support roof line, used to fill the top of the support.",
                            "unit": "mm",
                            "default": 0.4,
                            "min_value": "0.0001",
                            "max_value_warning": "machine_nozzle_size * 2",
                            "type": "float",
                            "visible": false,
                            "enabled": "support_roof_enable",
                            "global_only": true
                        }
                    }
                }
            }
        },
        "shell": {
            "label": "Shell",
            "visible": true,
            "icon": "category_shell",
            "settings": {
                "shell_thickness": {
                    "label": "Shell Thickness",
                    "description": "The thickness of the outside shell in the horizontal and vertical direction. This is used in combination with the nozzle size to define the number of perimeter lines and the thickness of those perimeter lines. This is also used to define the number of solid top and bottom layers.",
                    "unit": "mm",
                    "type": "float",
                    "default": 0.8,
                    "min_value": "0",
                    "min_value_warning": "0.2",
                    "max_value_warning": "5",
                    "visible": false,
                    "children": {
                        "wall_thickness": {
                            "label": "Wall Thickness",
                            "description": "The thickness of the outside walls in the horizontal direction. This is used in combination with the nozzle size to define the number of perimeter lines and the thickness of those perimeter lines.",
                            "unit": "mm",
                            "default": 0.8,
                            "min_value": "0",
                            "min_value_warning": "0.2",
                            "max_value_warning": "5",
                            "type": "float",
                            "visible": true,
                            "children": {
                                "wall_line_count": {
                                    "label": "Wall Line Count",
                                    "description": "Number of shell lines. These lines are called perimeter lines in other tools and impact the strength and structural integrity of your print.",
                                    "default": 2,
                                    "min_value": "0",   
                                    "type": "int",
                                    "visible": false,
                                    "inherit_function": "1 if magic_spiralize else max(1, round((wall_thickness - wall_line_width_0) / wall_line_width_x) + 1)"
                                }
                            }
                        },
                        "alternate_extra_perimeter": {
                            "label": "Alternate Extra Wall",
                            "description": "Make an extra wall at every second layer, so that infill will be caught between an extra wall above and one below. This results in a better cohesion between infill and walls, but might have an impact on the surface quality.",
                            "type": "boolean",
                            "default": false,
                            "visible": false,
                            "inherit": false
                        },
                        "top_bottom_thickness": {
                            "label": "Bottom/Top Thickness",
                            "description": "This controls the thickness of the bottom and top layers. The number of solid layers put down is calculated from the layer thickness and this value. Having this value a multiple of the layer thickness makes sense. Keep it near your wall thickness to make an evenly strong part.",
                            "unit": "mm",
                            "default": 0.8,
                            "min_value": "0",
                            "max_value": "5",
                            "min_value_warning": "0.6",
                            "type": "float",
                            "visible": true,
                            "children": {
                                "top_thickness": {
                                    "label": "Top Thickness",
                                    "description": "This controls the thickness of the top layers. The number of solid layers printed is calculated from the layer thickness and this value. Having this value be a multiple of the layer thickness makes sense. Keep it near your wall thickness to make an evenly strong part.",
                                    "unit": "mm",
                                    "default": 0.8,
                                    "min_value": "0",
                                    "max_value_warning": "100",
                                    "type": "float",
                                    "visible": false,
                                    "children": {
                                        "top_layers": {
                                            "label": "Top Layers",
                                            "description": "This controls the number of top layers.",
                                            "default": 8,
                                            "min_value": "0",
                                            "max_value_warning": "100",
                                            "type": "int",
                                            "visible": false,
                                            "inherit_function": "0 if infill_sparse_density == 100 else math.ceil(parent_value / layer_height)"
                                        }
                                    }
                                },
                                "bottom_thickness": {
                                    "label": "Bottom Thickness",
                                    "description": "This controls the thickness of the bottom layers. The number of solid layers printed is calculated from the layer thickness and this value. Having this value be a multiple of the layer thickness makes sense. And keep it near to your wall thickness to make an evenly strong part.",
                                    "unit": "mm",
                                    "default": 0.6,
                                    "min_value": "0",
                                    "type": "float",
                                    "visible": false,
                                    "children": {
                                        "bottom_layers": {
                                            "label": "Bottom Layers",
                                            "description": "This controls the amount of bottom layers.",
                                            "min_value": "0",
                                            "default": 6,
                                            "type": "int",
                                            "visible": false,
                                            "inherit_function": "999999 if infill_sparse_density == 100 else math.ceil(parent_value / layer_height)"
                                        }
                                    }
                                }
                            }
                        }
                    }
                },
                "remove_overlapping_walls_enabled": {
                    "label": "Remove Overlapping Wall Parts",
                    "description": "Remove parts of a wall which share an overlap which would result in overextrusion in some places. These overlaps occur in thin pieces in a model and sharp corners.",
                    "type": "boolean",
                    "default": false,
                    "visible": false,
                    "children": {
                        "remove_overlapping_walls_0_enabled": {
                            "label": "Remove Overlapping Outer Wall Parts",
                            "description": "Remove parts of an outer wall which share an overlap which would result in overextrusion in some places. These overlaps occur in thin pieces in a model and sharp corners.",
                            "type": "boolean",
                            "default": false,
                            "visible": false,
                            "inherit": true
                        },
                        "remove_overlapping_walls_x_enabled": {
                            "label": "Remove Overlapping Other Wall Parts",
                            "description": "Remove parts of an inner wall which share an overlap which would result in overextrusion in some places. These overlaps occur in thin pieces in a model and sharp corners.",
                            "type": "boolean",
                            "default": true,
                            "visible": false,
                            "inherit": false
                        }
                    }
                },
                "travel_compensate_overlapping_walls_enabled": {
                    "label": "Compensate Wall Overlaps",
                    "description": "Compensate the flow for parts of a wall being laid down where there already is a piece of a wall. These overlaps occur in thin pieces in a model. Gcode generation might be slowed down considerably.",
                    "type": "boolean",
                    "default": true,
                    "visible": false
                },
                "fill_perimeter_gaps": {
                    "label": "Fill Gaps Between Walls",
                    "description": "Fill the gaps created by walls where they would otherwise be overlapping. This will also fill thin walls. Optionally only the gaps occurring within the top and bottom skin can be filled.",
                    "type": "enum",
                    "options": {
                        "nowhere": "Nowhere",
                        "everywhere": "Everywhere",
                        "skin": "Skin"
                    },
                    "default": "everywhere",
                    "visible": false,
                    "enabled": "remove_overlapping_walls_x_enabled"
                },
                "top_bottom_pattern": {
                    "label": "Bottom/Top Pattern",
                    "description": "Pattern of the top/bottom solid fill. This is normally done with lines to get the best possible finish, but in some cases a concentric fill gives a nicer end result.",
                    "type": "enum",
                    "options": {
                        "lines": "Lines",
                        "concentric": "Concentric",
                        "zigzag": "Zig Zag"
                    },
                    "default": "lines",
                    "visible": false
                },
                "skin_no_small_gaps_heuristic": {
                    "label": "Ignore small Z gaps",
                    "description": "When the model has small vertical gaps, about 5% extra computation time can be spent on generating top and bottom skin in these narrow spaces. In such a case set this setting to false.",
                    "type": "boolean",
                    "default": true,
                    "visible": false
                },
                "skin_alternate_rotation": {
                    "label": "Alternate Skin Rotation",
                    "description": "Alternate between diagonal skin fill and horizontal + vertical skin fill. Although the diagonal directions can print quicker, this option can improve the printing quality by reducing the pillowing effect.",
                    "type": "boolean",
                    "default": false,
                    "visible": false
                },
                "skin_outline_count": {
                    "label": "Extra Skin Wall Count",
                    "description": "Number of lines around skin regions. Using one or two skin perimeter lines can greatly improve roofs which would start in the middle of infill cells.",
                    "default": 0,
                    "min_value": "0",
                    "max_value_warning": "10",
                    "type": "int",
                    "visible": false
                },
                "xy_offset": {
                    "label": "Horizontal expansion",
                    "description": "Amount of offset applied to all polygons in each layer. Positive values can compensate for too big holes; negative values can compensate for too small holes.",
                    "unit": "mm",
                    "type": "float",
                    "min_value_warning": "-10",
                    "max_value_warning": "10",
                    "default": 0,
                    "visible": false
                },
                "z_seam_type": {
                    "label": "Z Seam Alignment",
                    "description": "Starting point of each path in a layer. When paths in consecutive layers start at the same point a vertical seam may show on the print. When aligning these at the back, the seam is easiest to remove. When placed randomly the inaccuracies at the paths' start will be less noticeable. When taking the shortest path the print will be quicker.",
                    "type": "enum",
                    "options": {
                        "back": "Back",
                        "shortest": "Shortest",
                        "random": "Random"
                    },
                    "default": "shortest",
                    "visible": false
                }
            }
        },
        "infill": {
            "label": "Infill",
            "visible": true,
            "icon": "category_infill",
            "settings": {
                "infill_sparse_density": {
                    "label": "Infill Density",
                    "description": "This controls how densely filled the insides of your print will be. For a solid part use 100%, for a hollow part use 0%. A value around 20% is usually enough. This setting won't affect the outside of the print and only adjusts how strong the part becomes.",
                    "unit": "%",
                    "type": "float",
                    "default": 20,
                    "min_value": "0",
                    "max_value_warning": "100",
                    "children": {
                        "infill_line_distance": {
                            "label": "Line distance",
                            "description": "Distance between the printed infill lines.",
                            "unit": "mm",
                            "type": "float",
                            "default": 2,
                            "min_value": "0",
                            "visible": false,
                            "inherit_function": "0 if infill_sparse_density == 0 else (infill_line_width * 100) / infill_sparse_density"
                        }
                    }
                },
                "infill_pattern": {
                    "label": "Infill Pattern",
                    "description": "Cura defaults to switching between grid and line infill, but with this setting visible you can control this yourself. The line infill swaps direction on alternate layers of infill, while the grid prints the full cross-hatching on each layer of infill.",
                    "type": "enum",
                    "visible": false,
                    "options": {
                        "grid": "Grid",
                        "lines": "Lines",
                        "triangles": "Triangles",
                        "concentric": "Concentric",
                        "zigzag": "Zig Zag"
                    },
                    "default": "grid",
                    "inherit_function": "'lines' if infill_sparse_density > 25 else 'grid'"
                },
                "infill_overlap": {
                    "label": "Infill Overlap",
                    "description": "The amount of overlap between the infill and the walls. A slight overlap allows the walls to connect firmly to the infill.",
                    "unit": "mm",
                    "type": "float",
<<<<<<< HEAD
                    "default": 0.04,
                    "min_value_warning": "0",
                    "max_value_warning": "machine_nozzle_size",
                    "inherit_function": "0.1 * line_width if infill_sparse_density < 95 else 0.0",
=======
                    "default": 10,
                    "min_value": "0",
                    "max_value_warning": "100",
>>>>>>> 317706bb
                    "visible": false
                },
                "infill_wipe_dist": {
                    "label": "Infill Wipe Distance",
                    "description": "Distance of a travel move inserted after every infill line, to make the infill stick to the walls better. This option is similar to infill overlap, but without extrusion and only on one end of the infill line.",
                    "unit": "mm",
                    "type": "float",
                    "default": 0.04,
                    "min_value_warning": "0",
                    "max_value_warning": "machine_nozzle_size",
                    "visible": false
                },
                "infill_sparse_thickness": {
                    "label": "Infill Thickness",
                    "description": "The thickness of the sparse infill. This is rounded to a multiple of the layerheight and used to print the sparse-infill in fewer, thicker layers to save printing time.",
                    "unit": "mm",
                    "type": "float",
                    "default": 0.1,
                    "min_value": "0.0001",
                    "max_value_warning": "0.32",
                    "visible": false,
                    "inherit_function": "layer_height"
                },
                "infill_before_walls": {
                    "label": "Infill Before Walls",
                    "description": "Print the infill before printing the walls. Printing the walls first may lead to more accurate walls, but overhangs print worse. Printing the infill first leads to sturdier walls, but the infill pattern might sometimes show through the surface.",
                    "type": "boolean",
                    "default": true,
                    "visible": false
                }
            }
        },
        "material": {
            "label": "Material",
            "visible": true,
            "icon": "category_material",
            "settings": {
                "material_flow_dependent_temperature": {
                    "label": "Auto Temperature",
                    "description": "Change the temperature for each layer automatically with the average flow speed of that layer.",
                    "type": "boolean",
                    "default": false,
                    "visible": false,
                    "enabled": "False",
                    "global_only": true
                },
                "material_print_temperature": {
                    "label": "Printing Temperature",
                    "description": "The temperature used for printing. Set at 0 to pre-heat yourself. For PLA a value of 210C is usually used.\nFor ABS a value of 230C or higher is required.",
                    "unit": "°C",
                    "type": "float",
                    "default": 210,
                    "min_value": "0",
                    "max_value_warning": "260",
                    "enabled": "not (material_flow_dependent_temperature)"
                },
                "material_flow_temp_graph": {
                    "label": "Flow Temperature Graph",
                    "description": "Data linking material flow (in mm3 per second) to temperature (degrees Celsius).",
                    "unit": "",
                    "type": "string",
                    "default": "[[3.5,200],[7.0,240]]",
                    "enabled": "material_flow_dependent_temperature",
                    "global_only": true
                },
                "material_extrusion_cool_down_speed": {
                    "label": "Extrusion Cool Down Speed Modifier",
                    "description": "The extra speed by which the nozzle cools while extruding. The same value is used to signify the heat up speed lost when heating up while extruding.",
                    "unit": "°C/s",
                    "type": "float",
                    "default": 0.5,
                    "min_value": "0",
                    "max_value_warning": "10.0",
                    "global_only": "True",
                    "enabled": "material_flow_dependent_temperature or machine_extruder_count > 1",
                    "visible": false
                },
                "material_bed_temperature": {
                    "label": "Bed Temperature",
                    "description": "The temperature used for the heated printer bed. Set at 0 to pre-heat it yourself.",
                    "unit": "°C",
                    "type": "float",
                    "default": 60,
                    "min_value": "0",
                    "max_value_warning": "260",
                    "enabled": "machine_heated_bed",
                    "global_only": "True"
                },
                "material_diameter": {
                    "label": "Diameter",
                    "description": "The diameter of your filament needs to be measured as accurately as possible.\nIf you cannot measure this value you will have to calibrate it; a higher number means less extrusion, a smaller number generates more extrusion.",
                    "unit": "mm",
                    "type": "float",
                    "default": 2.85,
                    "min_value": "0.0001",
                    "min_value_warning": "0.4",
                    "max_value_warning": "3.5",
                    "global_only": "True"
                },
                "material_flow": {
                    "label": "Flow",
                    "description": "Flow compensation: the amount of material extruded is multiplied by this value.",
                    "unit": "%",
                    "default": 100,
                    "type": "float",
                    "min_value": "5",
                    "min_value_warning": "50",
                    "max_value_warning": "150"
                },
                "retraction_enable": {
                    "label": "Enable Retraction",
                    "description": "Retract the filament when the nozzle is moving over a non-printed area. Details about the retraction can be configured in the advanced tab.",
                    "type": "boolean",
                    "default": true,
                    "visible": true
                },
                "retraction_amount": {
                    "label": "Retraction Distance",
                    "description": "The amount of retraction: Set at 0 for no retraction at all. A value of 4.5mm seems to generate good results for 3mm filament in bowden tube fed printers.",
                    "unit": "mm",
                    "type": "float",
                    "default": 4.5,
                    "min_value_warning": "-0.0001",
                    "max_value_warning": "10.0",
                    "visible": false,
                    "inherit": false,
                    "enabled": "retraction_enable"
                },
                "retraction_speed": {
                    "label": "Retraction Speed",
                    "description": "The speed at which the filament is retracted. A higher retraction speed works better, but a very high retraction speed can lead to filament grinding.",
                    "unit": "mm/s",
                    "type": "float",
                    "default": 25,
                    "min_value": "0",
                    "max_value_warning": "100",
                    "visible": false,
                    "inherit": false,
                    "enabled": "retraction_enable",
                    "children": {
                        "retraction_retract_speed": {
                            "label": "Retraction Retract Speed",
                            "description": "The speed at which the filament is retracted. A higher retraction speed works better, but a very high retraction speed can lead to filament grinding.",
                            "unit": "mm/s",
                            "type": "float",
                            "default": 25,
                            "min_value": "0",
                            "max_value_warning": "100",
                            "visible": false,
                            "enabled": "retraction_enable"
                        },
                        "retraction_prime_speed": {
                            "label": "Retraction Prime Speed",
                            "description": "The speed at which the filament is pushed back after retraction.",
                            "unit": "mm/s",
                            "type": "float",
                            "default": 25,
                            "min_value": "0",
                            "max_value_warning": "100",
                            "visible": false,
                            "enabled": "retraction_enable"
                        }
                    }
                },
                "retraction_extra_prime_amount": {
                    "label": "Retraction Extra Prime Amount",
                    "description": "The amount of material extruded after a retraction. During a travel move, some material might get lost and so we need to compensate for this.",
                    "unit": "mm³",
                    "type": "float",
                    "default": 0,
                    "min_value_warning": "-0.0001",
                    "max_value_warning": "5.0",
                    "visible": false,
                    "inherit": false,
                    "enabled": "retraction_enable"
                },
                "retraction_min_travel": {
                    "label": "Retraction Minimum Travel",
                    "description": "The minimum distance of travel needed for a retraction to happen at all. This helps to get fewer retractions in a small area.",
                    "unit": "mm",
                    "type": "float",
                    "default": 1.5,
                    "min_value": "0",
                    "max_value_warning": "10",
                    "visible": false,
                    "inherit": false,
                    "enabled": "retraction_enable"
                },
                "retraction_count_max": {
                    "label": "Maximum Retraction Count",
                    "description": "This setting limits the number of retractions occurring within the Minimum Extrusion Distance Window. Further retractions within this window will be ignored. This avoids retracting repeatedly on the same piece of filament, as that can flatten the filament and cause grinding issues.",
                    "default": 8,
                    "min_value": "0",
                    "max_value_warning": "100",
                    "type": "int",
                    "visible": false,
                    "inherit": false,
                    "enabled": "retraction_enable"
                },
                "retraction_extrusion_window": {
                    "label": "Minimum Extrusion Distance Window",
                    "description": "The window in which the Maximum Retraction Count is enforced. This value should be approximately the same as the Retraction distance, so that effectively the number of times a retraction passes the same patch of material is limited.",
                    "unit": "mm",
                    "type": "float",
                    "default": 4.5,
                    "min_value": "0",
                    "max_value_warning": "retraction_amount * 2",
                    "visible": false,
                    "inherit_function": "retraction_amount",
                    "enabled": "retraction_enable"
                },
                "retraction_hop": {
                    "label": "Z Hop when Retracting",
                    "description": "Whenever a retraction is done, the head is lifted by this amount to travel over the print. A value of 0.075 works well. This feature has a large positive effect on delta towers.",
                    "unit": "mm",
                    "type": "float",
                    "default": 0,
                    "min_value_warning": "-0.0001",
                    "max_value_warning": "10",
                    "visible": false,
                    "inherit": false,
                    "enabled": "retraction_enable"
                }
            }
        },
        "speed": {
            "label": "Speed",
            "visible": true,
            "icon": "category_speed",
            "settings": {
                "speed_print": {
                    "label": "Print Speed",
                    "description": "The speed at which printing happens. A well-adjusted Ultimaker can reach 150mm/s, but for good quality prints you will want to print slower. Printing speed depends on a lot of factors, so you will need to experiment with optimal settings for this.",
                    "unit": "mm/s",
                    "type": "float",
                    "min_value": "0.1",
                    "max_value_warning": "150",
                    "default": 60,
                    "children": {
                        "speed_infill": {
                            "label": "Infill Speed",
                            "description": "The speed at which infill parts are printed. Printing the infill faster can greatly reduce printing time, but this can negatively affect print quality.",
                            "unit": "mm/s",
                            "type": "float",
                            "min_value": "0.1",
                            "max_value_warning": "150",
                            "default": 60,
                            "visible": false
                        },
                        "speed_wall": {
                            "label": "Shell Speed",
                            "description": "The speed at which the shell is printed. Printing the outer shell at a lower speed improves the final skin quality.",
                            "unit": "mm/s",
                            "type": "float",
                            "min_value": "0.1",
                            "max_value_warning": "150",
                            "default": 30,
                            "visible": false,
                            "inherit_function": "parent_value / 60 * 30",
                            "children": {
                                "speed_wall_0": {
                                    "label": "Outer Shell Speed",
                                    "description": "The speed at which the outer shell is printed. Printing the outer shell at a lower speed improves the final skin quality. However, having a large difference between the inner shell speed and the outer shell speed will effect quality in a negative way.",
                                    "unit": "mm/s",
                                    "type": "float",
                                    "min_value": "0.1",
                                    "max_value_warning": "150",
                                    "default": 30,
                                    "visible": false
                                },
                                "speed_wall_x": {
                                    "label": "Inner Shell Speed",
                                    "description": "The speed at which all inner shells are printed. Printing the inner shell faster than the outer shell will reduce printing time. It works well to set this in between the outer shell speed and the infill speed.",
                                    "unit": "mm/s",
                                    "type": "float",
                                    "min_value": "0.1",
                                    "max_value_warning": "150",
                                    "default": 60,
                                    "visible": false,
                                    "inherit_function": "speed_print"
                                }
                            }
                        },
                        "speed_topbottom": {
                            "label": "Top/Bottom Speed",
                            "description": "Speed at which top/bottom parts are printed. Printing the top/bottom faster can greatly reduce printing time, but this can negatively affect print quality.",
                            "unit": "mm/s",
                            "type": "float",
                            "min_value": "0.1",
                            "max_value_warning": "150",
                            "default": 30,
                            "visible": false,
                            "inherit_function": "parent_value / 60 * 30"
                        },
                        "speed_support": {
                            "label": "Support Speed",
                            "description": "The speed at which exterior support is printed. Printing exterior supports at higher speeds can greatly improve printing time. The surface quality of exterior support is usually not important anyway, so higher speeds can be used.",
                            "unit": "mm/s",
                            "type": "float",
                            "min_value": "0.1",
                            "max_value_warning": "150",
                            "default": 60,
                            "visible": false,
                            "inherit_function": "speed_print",
                            "enabled": "support_enable",
                            "children": {
                                "speed_support_lines": {
                                    "label": "Support Wall Speed",
                                    "description": "The speed at which the walls of exterior support are printed. Printing the walls at higher speeds can improve the overall duration.",
                                    "unit": "mm/s",
                                    "type": "float",
                                    "default": 60,
                                    "min_value": "0.1",
                                    "max_value_warning": "150",
                                    "visible": false,
                                    "inherit": true,
                                    "enabled": "support_roof_enable",
                                    "global_only": true
                                },
                                "speed_support_roof": {
                                    "label": "Support Roof Speed",
                                    "description": "The speed at which the roofs of exterior support are printed. Printing the support roof at lower speeds can improve overhang quality.",
                                    "unit": "mm/s",
                                    "type": "float",
                                    "default": 40,
                                    "min_value": "0.1",
                                    "max_value_warning": "150",
                                    "visible": false,
                                    "inherit": false,
                                    "enabled": "support_roof_enable",
                                    "inherit_function": "parent_value / 60 * 40",
                                    "global_only": true
                                }
                            }
                        }
                    }
                },
                "speed_travel": {
                    "label": "Travel Speed",
                    "description": "The speed at which travel moves are done. A well-built Ultimaker can reach speeds of 250mm/s, but some machines might have misaligned layers then.",
                    "unit": "mm/s",
                    "type": "float",
                    "default": 120,
                    "min_value": "0.1",
                    "max_value_warning": "300",
                    "inherit_function": "speed_print if magic_spiralize else 120",
                    "global_only": true
                },
                "speed_layer_0": {
                    "label": "Bottom Layer Speed",
                    "description": "The print speed for the bottom layer: You want to print the first layer slower so it sticks better to the printer bed.",
                    "unit": "mm/s",
                    "type": "float",
                    "default": 30,
                    "min_value": "0.1",
                    "max_value_warning": "300",
                    "visible": false
                },
                "skirt_speed": {
                    "label": "Skirt Speed",
                    "description": "The speed at which the skirt and brim are printed. Normally this is done at the initial layer speed, but sometimes you might want to print the skirt at a different speed.",
                    "unit": "mm/s",
                    "type": "float",
                    "default": 30,
                    "min_value": "0.1",
                    "max_value_warning": "300",
                    "visible": false,
                    "inherit_function": "speed_layer_0",
                    "global_only": true
                },
                "speed_slowdown_layers": {
                    "label": "Number of Slower Layers",
                    "description": "The first few layers are printed slower than the rest of the object, this to get better adhesion to the printer bed and improve the overall success rate of prints. The speed is gradually increased over these layers. 4 layers of speed-up is generally right for most materials and printers.",
                    "type": "int",
                    "default": 4,
                    "min_value": "0",
                    "max_value_warning": "300",
                    "visible": false,
                    "global_only": true
                }
            }
        },
        "travel": {
            "label": "Travel",
            "visible": true,
            "icon": "category_travel",
            "settings": {
                "retraction_combing": {
                    "label": "Enable Combing",
                    "description": "Combing keeps the head within the interior of the print whenever possible when traveling from one part of the print to another and does not use retraction. If combing is disabled, the print head moves straight from the start point to the end point and it will always retract.",
                    "type": "boolean",
                    "default": true,
                    "visible": false, 
                    "global_only": true
                },
                "travel_avoid_other_parts": {
                    "label": "Avoid Printed Parts",
                    "description": "Avoid other parts when traveling between parts.",
                    "type": "boolean",
                    "default": true,
                    "visible": false,
                    "enabled": "retraction_combing",
                    "global_only": "True",
                    "children": {
                        "travel_avoid_distance": {
                            "label": "Avoid Distance",
                            "description": "The distance to stay clear of parts which are avoided during travel.",
                            "unit": "mm",
                            "type": "float",
                            "default": 1.5,
                            "min_value": "0",
                            "max_value_warning": "machine_nozzle_tip_outer_diameter * 5",
                            "visible": false,
                            "inherit": false,
                            "enabled": "retraction_combing",
                            "global_only": "True"
                        }
                    }
                },
                "coasting_enable": {
                    "label": "Enable Coasting",
                    "description": "Coasting replaces the last part of an extrusion path with a travel path. The oozed material is used to lay down the last piece of the extrusion path in order to reduce stringing.",
                    "type": "boolean",
                    "default": false,
                    "visible": false,
                    "global_only": true
                },
                "coasting_volume": {
                    "label": "Coasting Volume",
                    "description": "The volume otherwise oozed. This value should generally be close to the nozzle diameter cubed.",
                    "unit": "mm³",
                    "type": "float",
                    "default": 0.064,
                    "min_value": "0",
                    "max_value_warning": "2.0",
                    "visible": false,
                    "inherit": false,
                    "enabled": "coasting_enable",
                    "global_only": true
                },
                "coasting_min_volume": {
                    "label": "Minimal Volume Before Coasting",
                    "description": "The least volume an extrusion path should have to coast the full amount. For smaller extrusion paths, less pressure has been built up in the bowden tube and so the coasted volume is scaled linearly. This value should always be larger than the Coasting Volume.",
                    "unit": "mm³",
                    "type": "float",
                    "default": 0.8,
                    "min_value": "0",
                    "max_value_warning": "10.0",
                    "visible": false,
                    "enabled": "coasting_enable",
                    "global_only": true
                },
                "coasting_speed": {
                    "label": "Coasting Speed",
                    "description": "The speed by which to move during coasting, relative to the speed of the extrusion path. A value slightly under 100% is advised, since during the coasting move the pressure in the bowden tube drops.",
                    "unit": "%",
                    "type": "float",
                    "default": 90,
                    "min_value": "0.0001",
                    "max_value_warning": "100",
                    "visible": false,
                    "inherit": false,
                    "enabled": "coasting_enable",
                    "global_only": true
                }
            }
        },
        "cooling": {
            "label": "Cooling",
            "visible": true,
            "icon": "category_cool",
            "settings": {
                "cool_fan_enabled": {
                    "label": "Enable Cooling Fan",
                    "description": "Enable the cooling fan during the print. The extra cooling from the cooling fan helps parts with small cross sections that print each layer quickly.",
                    "type": "boolean",
                    "default": true,
                    "global_only": "True",
                    "children": {
                        "cool_fan_speed": {
                            "label": "Fan Speed",
                            "description": "Fan speed used for the print cooling fan on the printer head.",
                            "unit": "%",
                            "type": "float",
                            "min_value": "0",
                            "max_value": "100",
                            "default": 100,
                            "visible": false,
                            "inherit_function": "100.0 if parent_value else 0.0",
                            "global_only": "True",
                            "children": {
                                "cool_fan_speed_min": {
                                    "label": "Normal Fan Speed",
                                    "description": "Normally the fan runs at the minimum fan speed. If a layer takes less than Shortest Layer Time Normal Fan Speed, the fan speed adjusts from Normal Fan Speed towards Maximum Fan Speed.",
                                    "unit": "%",
                                    "type": "float",
                                    "min_value": "0",
                                    "max_value": "min(100, cool_fan_speed_max)",
                                    "inherit_function": "parent_value",
                                    "default": 100,
                                    "visible": false,
                                    "global_only": "True"
                                },
                                "cool_fan_speed_max": {
                                    "label": "Maximum Fan Speed",
                                    "description": "If a layer is slowed down due to minimum layer time, the fan speed will be the Maximum Fan Speed.",
                                    "unit": "%",
                                    "type": "float",
                                    "min_value": "max(0, cool_fan_speed_min)",
                                    "max_value": "100",
                                    "inherit": false,
                                    "default": 100,
                                    "visible": false,
                                    "global_only": "True"
                                }
                            }
                        }
                    }
                },
                "cool_fan_full_at_height": {
                    "label": "Slow Fan Down Below Height",
                    "description": "The height at which the fan is set to Normal Fan Speed. For the layers below this the fan speed is scaled linearly with the fan off on the first layer.",
                    "unit": "mm",
                    "type": "float",
                    "default": 0.5,
                    "min_value": "0",
                    "max_value_warning": "10.0",
                    "visible": false,
                    "global_only": "True",
                    "children": {
                        "cool_fan_full_layer": {
                            "label": "Slow Fan Down Below Layer",
                            "description": "The layer number at which the fan is set to Normal Fan Speed. For the layers below this the fan speed is scaled linearly with the fan off on the first layer.",
                            "type": "int",
                            "default": 4,
                            "min_value": "0",
                            "max_value_warning": "100",
                            "visible": false,
                            "inherit_function": "int((parent_value - layer_height_0 + 0.001) / layer_height)",
                            "global_only": "True"
                        }
                    }
                },
                "cool_min_layer_time": {
                    "label": "Minimum Layer Time",
                    "description": "The minimum time spent in a layer. Gives fast layers extra time to cool down before printing the next layer. If a layer would print in less time, then the printer will slow down to make sure it has spent at least this many seconds printing the layer.",
                    "unit": "sec",
                    "type": "float",
                    "default": 5,
                    "min_value": "0",
                    "max_value_warning": "600",
                    "visible": false,
                    "global_only": "True"
                },
                "cool_min_layer_time_fan_speed_max": {
                    "label": "Shortest Layer Time Normal Fan Speed",
                    "description": "The minimum time spent in a layer which will cause the fan to be at normal speed. All layers taking shorter than this time will get increased fan speeds, up to Maximum Fan Speed for layers taking Minmal Layer Time. All layers taking longer than this time will have Normal Fan Speed.",
                    "unit": "sec",
                    "type": "float",
                    "default": 10,
                    "min_value": "cool_min_layer_time",
                    "max_value_warning": "600",
                    "visible": false,
                    "global_only": "True"
                },
                "cool_min_speed": {
                    "label": "Minimum Speed",
                    "description": "The minimum layer time can cause the print to slow down so much it starts to droop. The Minimum Speed protects against this. Even if a print gets slowed down it will never be slower than this minimum speed.",
                    "unit": "mm/s",
                    "type": "float",
                    "default": 10,
                    "min_value": "0",
                    "max_value_warning": "100",
                    "visible": false,
                    "global_only": "True"
                },
                "cool_lift_head": {
                    "label": "Lift Head",
                    "description": "When the Minimum Speed is hit because of Minimum Layer Time, lift the head away from the print and wait the extra time until the minimum layer time is reached.",
                    "type": "boolean",
                    "default": false,
                    "visible": false,
                    "global_only": "True"
                },
                "draft_shield_enabled": {
                    "label": "Enable Draft Shield",
                    "description": "Enable exterior draft shield. This will create a wall around the object which traps (hot) air and shields against gusts of wind. Especially useful for materials which warp easily.",
                    "type": "boolean",
                    "default": false,
                    "global_only": true
                },
                "draft_shield_dist": {
                    "label": "Draft Shield X/Y Distance",
                    "description": "Distance of the draft shield from the print, in the X/Y directions.",
                    "unit": "mm",
                    "type": "float",
                    "min_value": "0",
                    "max_value_warning": "100",
                    "default": 10,
                    "visible": false,
                    "enabled": "draft_shield_enabled",
                    "global_only": true
                },
                "draft_shield_height_limitation": {
                    "label": "Draft Shield Limitation",
                    "description": "Whether or not to limit the height of the draft shield.",
                    "type": "enum",
                    "options": {
                        "full": "Full",
                        "limited": "Limited"
                    },
                    "default": "full",
                    "visible": false,
                    "enabled": "draft_shield_enabled",
                    "global_only": true
                },
                "draft_shield_height": {
                    "label": "Draft Shield Height",
                    "description": "Height limitation on the draft shield. Above this height no draft shield will be printed.",
                    "unit": "mm",
                    "type": "float",
                    "min_value": "0",
                    "max_value_warning": "30",
                    "default": 0,
                    "inherit_function": "9999 if draft_shield_height_limitation == 'full' and draft_shield_enabled else 0.0",
                    "visible": false,
                    "enabled": "draft_shield_height_limitation == \"limited\"",
                    "global_only": true
                }
            }
        },
        "support": {
            "label": "Support",
            "visible": true,
            "icon": "category_support",
            "settings": {
                "support_enable": {
                    "label": "Enable Support",
                    "description": "Enable exterior support structures. This will build up supporting structures below the model to prevent the model from sagging or printing in mid air.",
                    "type": "boolean",
                    "default": false
                },
                "support_type": {
                    "label": "Placement",
                    "description": "Where to place support structures. The placement can be restricted so that the support structures won't rest on the model, which could otherwise cause scarring.",
                    "type": "enum",
                    "options": {
                        "buildplate": "Touching Buildplate",
                        "everywhere": "Everywhere"
                    },
                    "default": "everywhere",
                    "enabled": "support_enable"
                },
                "support_angle": {
                    "label": "Overhang Angle",
                    "description": "The maximum angle of overhangs for which support will be added. With 0 degrees being vertical, and 90 degrees being horizontal. A smaller overhang angle leads to more support.",
                    "unit": "°",
                    "type": "float",
                    "min_value": "0",
                    "max_value": "90",
                    "default": 50,
                    "visible": false,
                    "enabled": "support_enable"
                },
                "support_xy_distance": {
                    "label": "X/Y Distance",
                    "description": "Distance of the support structure from the print in the X/Y directions. 0.7mm typically gives a nice distance from the print so the support does not stick to the surface.",
                    "unit": "mm",
                    "type": "float",
                    "min_value": "0",
                    "max_value_warning": "10",
                    "default": 0.7,
                    "visible": false,
                    "enabled": "support_enable"
                },
                "support_z_distance": {
                    "label": "Z Distance",
                    "description": "Distance from the top/bottom of the support to the print. A small gap here makes it easier to remove the support but makes the print a bit uglier. 0.15mm allows for easier separation of the support structure.",
                    "unit": "mm",
                    "type": "float",
                    "min_value": "0",
                    "max_value_warning": "10",
                    "default": 0.15,
                    "visible": false,
                    "enabled": "support_enable",

                    "children": {
                        "support_top_distance": {
                            "label": "Top Distance",
                            "description": "Distance from the top of the support to the print.",
                            "unit": "mm",
                            "min_value": "0",
                            "max_value_warning": "10",
                            "default": 0.15,
                            "type": "float",
                            "visible": false,
                            "enabled": "support_enable"
                        },
                        "support_bottom_distance": {
                            "label": "Bottom Distance",
                            "description": "Distance from the print to the bottom of the support.",
                            "unit": "mm",
                            "min_value": "0",
                            "max_value_warning": "10",
                            "default": 0.1,
                            "type": "float",
                            "visible": false,
                            "enabled": "support_enable"
                        }
                    }
                },
                "support_conical_enabled": {
                    "label": "Conical Support",
                    "description": "Experimental feature: Make support areas smaller at the bottom than at the overhang.",
                    "type": "boolean",
                    "default": false,
                    "visible": true,
                    "enabled": "support_enable"
                },
                "support_conical_angle": {
                    "label": "Cone Angle",
                    "description": "The angle of the tilt of conical support. With 0 degrees being vertical, and 90 degrees being horizontal. Smaller angles cause the support to be more sturdy, but consist of more material. Negative angles cause the base of the support to be wider than the top.",
                    "unit": "°",
                    "type": "float",
                    "min_value": "-90",
                    "min_value_warning": "-45",
                    "max_value_warning": "45",
                    "max_value": "90",
                    "default": 30,
                    "visible": false,
                    "enabled": "support_conical_enabled and support_enable"
                },
                "support_conical_min_width": {
                    "label": "Minimal Width",
                    "description": "Minimal width to which conical support reduces the support areas. Small widths can cause the base of the support to not act well as foundation for support above.",
                    "unit": "mm",
                    "default": 3.0,
                    "min_value": "0",
                    "min_value_warning": "machine_nozzle_size * 3",
                    "max_value_warning": "100.0",
                    "type": "float",
                    "visible": false,
                    "enabled": "support_enable"
                },
                "support_bottom_stair_step_height": {
                    "label": "Stair Step Height",
                    "description": "The height of the steps of the stair-like bottom of support resting on the model. Small steps can cause the support to be hard to remove from the top of the model.",
                    "unit": "mm",
                    "type": "float",
                    "default": 0.3,
                    "min_value": "0",
                    "max_value_warning": "1.0",
                    "visible": false,
                    "enabled": "support_enable"
                },
                "support_join_distance": {
                    "label": "Join Distance",
                    "description": "The maximum distance between support blocks in the X/Y directions, so that the blocks will merge into a single block.",
                    "unit": "mm",
                    "type": "float",
                    "default": 2.0,
                    "min_value_warning": "0",
                    "max_value_warning": "10",
                    "visible": false,
                    "enabled": "support_enable"
                },
                "support_offset": {
                    "label": "Horizontal Expansion",
                    "description": "Amount of offset applied to all support polygons in each layer. Positive values can smooth out the support areas and result in more sturdy support.",
                    "unit": "mm",
                    "type": "float",
                    "default": 0.2,
                    "min_value_warning": "-0.5",
                    "max_value_warning": "5.0",
                    "visible": false,
                    "enabled": "support_enable"
                },
                "support_area_smoothing": {
                    "label": "Area Smoothing",
                    "description": "Maximum distance in the X/Y directions of a line segment which is to be smoothed out. Ragged lines are introduced by the join distance and support bridge, which cause the machine to resonate. Smoothing the support areas won't cause them to break with the constraints, except it might change the overhang.",
                    "unit": "mm",
                    "type": "float",
                    "default": 0.6,
                    "min_value": "0",
                    "max_value_warning": "1.0",
                    "visible": false,
                    "enabled": "support_enable"
                },
                "support_roof_enable": {
                    "label": "Enable Support Roof",
                    "description": "Generate a dense top skin at the top of the support on which the model sits.",
                    "type": "boolean",
                    "default": false,
                    "visible": true,
                    "enabled": "support_enable"
                },
                "support_roof_height": {
                    "label": "Support Roof Thickness",
                    "description": "The height of the support roofs.",
                    "unit": "mm",
                    "type": "float",
                    "default": 1,
                    "min_value": "0",
                    "max_value_warning": "10",
                    "visible": false,
                    "enabled": "support_roof_enable"
                },
                "support_roof_density": {
                    "label": "Support Roof Density",
                    "description": "This controls how densely filled the roofs of the support will be. A higher percentage results in better overhangs, but makes the support more difficult to remove.",
                    "unit": "%",
                    "type": "float",
                    "default": 100,
                    "min_value": "0",
                    "max_value_warning": "100",
                    "enabled":"support_roof_enable",
                    "global_only": true,
                    "children": {
                        "support_roof_line_distance": {
                            "label": "Support Roof Line Distance",
                            "description": "Distance between the printed support roof lines.",
                            "unit": "mm",
                            "type": "float",
                            "default": 0.4,
                            "min_value": "0",
                            "visible": false,
                            "inherit_function": "0 if parent_value == 0 else (support_roof_line_width * 100) / parent_value",
                            "enabled": "support_roof_enable",
                            "global_only": true
                        }
                    }
                },
                "support_roof_pattern": {
                    "label": "Support Roof Pattern",
                    "description": "The pattern with which the top of the support is printed.",
                    "type": "enum",
                    "visible": false,
                    "options": {
                        "lines": "Lines",
                        "grid": "Grid",
                        "triangles": "Triangles",
                        "concentric": "Concentric",
                        "zigzag": "Zig Zag"
                    },
                    "default": "concentric",
                    "enabled": "support_roof_enable",
                    "global_only": true
                },
                "support_use_towers": {
                    "label": "Use towers",
                    "description": "Use specialized towers to support tiny overhang areas. These towers have a larger diameter than the region they support. Near the overhang the towers' diameter decreases, forming a roof.",
                    "type": "boolean",
                    "default": true,
                    "visible": false,
                    "enabled": "support_enable"
                },
                "support_tower_diameter": {
                    "label": "Tower Diameter",
                    "description": "The diameter of a special tower.",
                    "unit": "mm",
                    "type": "float",
                    "default": 3.0,
                    "min_value": "0",
                    "max_value_warning": "10",
                    "visible": false,
                    "enabled": "support_enable and support_use_towers",
                    "children": {
                        "support_minimal_diameter": {
                            "label": "Minimum Diameter",
                            "description": "Minimum diameter in the X/Y directions of a small area which is to be supported by a specialized support tower.",
                            "unit": "mm",
                            "type": "float",
                            "default": 3.0,
                            "min_value": "0",
                            "max_value_warning": "10",
                            "max_value": "support_tower_diameter",
                            "inherit": true,
                            "visible": false,
                            "enabled": "support_enable and support_use_towers"
                        }
                    }
                },
                "support_tower_roof_angle": {
                    "label": "Tower Roof Angle",
                    "description": "The angle of the rooftop of a tower. Larger angles mean more pointy towers.",
                    "unit": "°",
                    "type": "int",
                    "min_value": "0",
                    "max_value": "90",
                    "default": 65,
                    "visible": false,
                    "enabled": "support_enable"
                },
                "support_pattern": {
                    "label": "Pattern",
                    "description": "Cura can generate 3 distinct types of support structure. First is a grid based support structure which is quite solid and can be removed in one piece. The second is a line based support structure which has to be peeled off line by line. The third is a structure in between the other two; it consists of lines which are connected in an accordion fashion.",
                    "type": "enum",
                    "options": {
                        "lines": "Lines",
                        "grid": "Grid",
                        "triangles": "Triangles",
                        "concentric": "Concentric",
                        "zigzag": "Zig Zag"
                    },
                    "default": "zigzag",
                    "visible": false,
                    "enabled": "support_enable",
                    "global_only": true
                },
                "support_connect_zigzags": {
                    "label": "Connect ZigZags",
                    "description": "Connect the ZigZags. Makes them harder to remove, but prevents stringing of disconnected zigzags.",
                    "type": "boolean",
                    "default": true,
                    "visible": false,
                    "enabled": "support_enable",
                    "global_only": true
                },
                "support_infill_rate": {
                    "label": "Fill Amount",
                    "description": "The amount of infill structure in the support; less infill gives weaker support which is easier to remove.",
                    "unit": "%",
                    "type": "float",
                    "min_value": "0",
                    "max_value_warning": "100",
                    "default": 15,
                    "visible": false,
                    "enabled": "support_enable",
                    "global_only": true,
                    "children": {
                        "support_line_distance": {
                            "label": "Line distance",
                            "description": "Distance between the printed support lines.",
                            "unit": "mm",
                            "type": "float",
                            "min_value": "0",
                            "default": 2.66,
                            "visible": false,
                            "enabled": "support_enable",
                            "inherit_function": "(support_line_width * 100) / parent_value",
                            "global_only": true
                        }
                    }
                }
            }
        },
        "platform_adhesion": {
            "label": "Platform Adhesion",
            "visible": true,
            "icon": "category_adhesion",
            "settings": {
                "adhesion_type": {
                    "label": "Type",
                    "description": "Different options that help to improve priming your extrusion.\nBrim and Raft help in preventing corners from lifting due to warping. Brim adds a single-layer-thick flat area around your object which is easy to cut off afterwards, and it is the recommended option.\nRaft adds a thick grid below the object and a thin interface between this and your object.\nThe skirt is a line drawn around the first layer of the print, this helps to prime your extrusion and to see if the object fits on your platform.",
                    "type": "enum",
                    "options": {
                        "skirt": "Skirt",
                        "brim": "Brim",
                        "raft": "Raft"
                    },
                    "default": "skirt",
                    "global_only": "True"
                },
                "skirt_line_count": {
                    "label": "Skirt Line Count",
                    "description": "Multiple skirt lines help to prime your extrusion better for small objects. Setting this to 0 will disable the skirt.",
                    "type": "int",
                    "default": 1,
                    "min_value": "0",
                    "max_value_warning": "10",
                    "enabled": "adhesion_type == \"skirt\"",
                    "global_only": "True",
                    "visible": false
                },
                "skirt_gap": {
                    "label": "Skirt Distance",
                    "description": "The horizontal distance between the skirt and the first layer of the print.\nThis is the minimum distance, multiple skirt lines will extend outwards from this distance.",
                    "unit": "mm",
                    "type": "float",
                    "default": 3,
                    "min_value_warning": "0",
                    "max_value_warning": "100",
                    "enabled": "adhesion_type == \"skirt\"",
                    "global_only": "True",
                    "visible": false
                },
                "skirt_minimal_length": {
                    "label": "Skirt Minimum Length",
                    "description": "The minimum length of the skirt. If this minimum length is not reached, more skirt lines will be added to reach this minimum length. Note: If the line count is set to 0 this is ignored.",
                    "unit": "mm",
                    "type": "float",
                    "default": 250,
                    "min_value": "0",
                    "min_value_warning": "25",
                    "max_value_warning": "2500",
                    "enabled": "adhesion_type == \"skirt\"",
                    "global_only": "True",
                    "visible": false
                },
                "brim_width": {
                    "label": "Brim Width",
                    "description": "The distance from the model to the end of the brim. A larger brim sticks better to the build platform, but also makes your effective print area smaller.",
                    "type": "float",
                    "unit": "mm",
                    "default": 8.0,
                    "min_value": "0.0",
                    "max_value_warning": "100.0",
                    "enabled": "adhesion_type == \"brim\"",
                    "global_only": "True",
                    "visible": true,
                    "children": {
                        "brim_line_count": {
                            "label": "Brim Line Count",
                            "description": "The number of lines used for a brim. More lines means a larger brim which sticks better to the build plate, but this also makes your effective print area smaller.",
                            "type": "int",
                            "default": 20,
                            "min_value": "0",
                            "max_value_warning": "300",
                            "inherit_function": "math.ceil(parent_value / skirt_line_width)",
                            "enabled": "adhesion_type == \"brim\"",
                            "global_only": "True",
                            "visible": false
                        }
                    }
                },
                "raft_margin": {
                    "label": "Raft Extra Margin",
                    "description": "If the raft is enabled, this is the extra raft area around the object which is also given a raft. Increasing this margin will create a stronger raft while using more material and leaving less area for your print.",
                    "unit": "mm",
                    "type": "float",
                    "default": 5,
                    "min_value_warning": "0",
                    "max_value_warning": "10",
                    "enabled": "adhesion_type == \"raft\"",
                    "global_only": "True",
                    "visible": false
                },
                "raft_airgap": {
                    "label": "Raft Air-gap",
                    "description": "The gap between the final raft layer and the first layer of the object. Only the first layer is raised by this amount to lower the bonding between the raft layer and the object. Makes it easier to peel off the raft.",
                    "unit": "mm",
                    "type": "float",
                    "default": 0.35,
                    "min_value": "0",
                    "max_value_warning": "1.0",
                    "enabled": "adhesion_type == \"raft\"",
                    "global_only": "True",
                    "visible": true
                },
                "raft_surface_layers": {
                    "label": "Raft Top Layers",
                    "description": "The number of top layers on top of the 2nd raft layer. These are fully filled layers that the object sits on. 2 layers result in a smoother top surface than 1.",
                    "type": "int",
                    "default": 2,
                    "min_value": "0",
                    "max_value_warning": "20",
                    "enabled": "adhesion_type == \"raft\"",
                    "global_only": "True",
                    "visible": true
                },
                "raft_surface_thickness": {
                    "label": "Raft Top Layer Thickness",
                    "description": "Layer thickness of the top raft layers.",
                    "unit": "mm",
                    "type": "float",
                    "default": 0.1,
                    "min_value": "0",
                    "max_value_warning": "2.0",
                    "enabled": "adhesion_type == \"raft\"",
                    "global_only": "True",
                    "visible": false
                },
                "raft_surface_line_width": {
                    "label": "Raft Top Line Width",
                    "description": "Width of the lines in the top surface of the raft. These can be thin lines so that the top of the raft becomes smooth.",
                    "unit": "mm",
                    "type": "float",
                    "default": 0.3,
                    "min_value": "0.0001",
                    "max_value_warning": "machine_nozzle_size * 2",
                    "enabled": "adhesion_type == \"raft\"",
                    "global_only": "True",
                    "visible": false
                },
                "raft_surface_line_spacing": {
                    "label": "Raft Top Spacing",
                    "description": "The distance between the raft lines for the top raft layers. The spacing should be equal to the line width, so that the surface is solid.",
                    "unit": "mm",
                    "type": "float",
                    "default": 0.3,
                    "min_value": "0.0001",
                    "max_value_warning": "5.0",
                    "enabled": "adhesion_type == \"raft\"",
                    "inherit_function": "raft_surface_line_width",
                    "global_only": "True",
                    "visible": false
                },
                "raft_interface_thickness": {
                    "label": "Raft Middle Thickness",
                    "description": "Layer thickness of the middle raft layer.",
                    "unit": "mm",
                    "type": "float",
                    "default": 0.27,
                    "min_value": "0",
                    "max_value_warning": "5.0",
                    "enabled": "adhesion_type == \"raft\"",
                    "global_only": "True",
                    "visible": false
                },
                "raft_interface_line_width": {
                    "label": "Raft Middle Line Width",
                    "description": "Width of the lines in the middle raft layer. Making the second layer extrude more causes the lines to stick to the bed.",
                    "unit": "mm",
                    "type": "float",
                    "default": 1,
                    "min_value": "0.0001",
                    "max_value_warning": "machine_nozzle_size * 2",
                    "enabled": "adhesion_type == \"raft\"",
                    "global_only": "True",
                    "visible": false
                },
                "raft_interface_line_spacing": {
                    "label": "Raft Middle Spacing",
                    "description": "The distance between the raft lines for the middle raft layer. The spacing of the middle should be quite wide, while being dense enough to support the top raft layers.",
                    "unit": "mm",
                    "type": "float",
                    "default": 1.0,
                    "min_value": "0",
                    "max_value_warning": "15.0",
                    "enabled": "adhesion_type == \"raft\"",
                    "global_only": "True",
                    "visible": false
                },
                "raft_base_thickness": {
                    "label": "Raft Base Thickness",
                    "description": "Layer thickness of the base raft layer. This should be a thick layer which sticks firmly to the printer bed.",
                    "unit": "mm",
                    "type": "float",
                    "default": 0.3,
                    "min_value": "0",
                    "max_value_warning": "5.0",
                    "enabled": "adhesion_type == \"raft\"",
                    "global_only": "True",
                    "visible": false
                },
                "raft_base_line_width": {
                    "label": "Raft Base Line Width",
                    "description": "Width of the lines in the base raft layer. These should be thick lines to assist in bed adhesion.",
                    "unit": "mm",
                    "type": "float",
                    "default": 1,
                    "min_value": "0.0001",
                    "max_value_warning": "machine_nozzle_size * 2",
                    "enabled": "adhesion_type == \"raft\"",
                    "global_only": "True",
                    "visible": false
                },
                "raft_base_line_spacing": {
                    "label": "Raft Line Spacing",
                    "description": "The distance between the raft lines for the base raft layer. Wide spacing makes for easy removal of the raft from the build plate.",
                    "unit": "mm",
                    "type": "float",
                    "default": 3.0,
                    "min_value": "0.0001",
                    "max_value_warning": "100",
                    "enabled": "adhesion_type == \"raft\"",
                    "global_only": "True",
                    "visible": false
                },
                "raft_speed": {
                    "label": "Raft Print Speed",
                    "description": "The speed at which the raft is printed.",
                    "unit": "mm/s",
                    "type": "float",
                    "default": 30,
                    "min_value": "0.1",
                    "max_value_warning": "200",
                    "enabled": "adhesion_type == \"raft\"",
                    "inherit_function": "speed_print / 60 * 30",
                    "global_only": "True",
                    "visible": false,
                    "children": {
                        "raft_surface_speed": {
                            "label": "Raft Surface Print Speed",
                            "description": "The speed at which the surface raft layers are printed. These should be printed a bit slower, so that the nozzle can slowly smooth out adjacent surface lines.",
                            "unit": "mm/s",
                            "type": "float",
                            "default": 30,
                            "min_value": "0.1",
                            "max_value_warning": "100",
                            "enabled": "adhesion_type == \"raft\"",
                            "inherit_function": "parent_value",
                            "global_only": "True",
                            "visible": false
                        },
                        "raft_interface_speed": {
                            "label": "Raft Interface Print Speed",
                            "description": "The speed at which the interface raft layer is printed. This should be printed quite slowly, as the volume of material coming out of the nozzle is quite high.",
                            "unit": "mm/s",
                            "type": "float",
                            "default": 15,
                            "min_value": "0.1",
                            "max_value_warning": "150",
                            "enabled": "adhesion_type == \"raft\"",
                            "inherit_function": "0.5 * parent_value",
                            "global_only": "True",
                            "visible": false
                        },
                        "raft_base_speed": {
                            "label": "Raft Base Print Speed",
                            "description": "The speed at which the base raft layer is printed. This should be printed quite slowly, as the volume of material coming out of the nozzle is quite high.",
                            "unit": "mm/s",
                            "type": "float",
                            "default": 15,
                            "min_value": "0.1",
                            "max_value_warning": "200",
                            "enabled": "adhesion_type == \"raft\"",
                            "inherit_function": "0.5 * parent_value",
                            "global_only": "True",
                            "visible": false
                        }
                    }
                },
                "raft_fan_speed": {
                    "label": "Raft Fan Speed",
                    "description": "The fan speed for the raft.",
                    "unit": "%",
                    "type": "float",
                    "min_value": "0",
                    "max_value": "100",
                    "default": 100,
                    "global_only": "True",
                    "visible": false,
                    "enabled": "adhesion_type == \"raft\"",
                    "children": {
                        "raft_surface_fan_speed": {
                            "label": "Raft Surface Fan Speed",
                            "description": "The fan speed for the surface raft layers.",
                            "unit": "%",
                            "type": "float",
                            "min_value": "0",
                            "max_value": "100",
                            "default": 100,
                            "global_only": "True",
                            "visible": false,
                            "inherit": true,
                            "enabled": "adhesion_type == \"raft\""
                        },
                        "raft_interface_fan_speed": {
                            "label": "Raft Interface Fan Speed",
                            "description": "The fan speed for the interface raft layer.",
                            "unit": "%",
                            "type": "float",
                            "min_value": "0",
                            "max_value": "100",
                            "default": 100,
                            "global_only": "True",
                            "visible": false,
                            "inherit": true,
                            "enabled": "adhesion_type == \"raft\""
                        },
                        "raft_base_fan_speed": {
                            "label": "Raft Base Fan Speed",
                            "description": "The fan speed for the base raft layer.",
                            "unit": "%",
                            "type": "float",
                            "min_value": "0",
                            "max_value": "100",
                            "default": 100,
                            "global_only": "True",
                            "visible": false,
                            "inherit": true,
                            "enabled": "adhesion_type == \"raft\""
                        }
                    }
                }
            }
        },
        "meshfix": {
            "label": "Mesh Fixes",
            "visible": true,
            "icon": "category_fixes",
            "settings": {
                "meshfix_union_all": {
                    "label": "Union Overlapping Volumes",
                    "description": "Ignore the internal geometry arising from overlapping volumes and print the volumes as one. This may cause internal cavities to disappear.",
                    "type": "boolean",
                    "default": true,
                    "visible": false
                },
                "meshfix_union_all_remove_holes": {
                    "label": "Remove All Holes",
                    "description": "Remove the holes in each layer and keep only the outside shape. This will ignore any invisible internal geometry. However, it also ignores layer holes which can be viewed from above or below.",
                    "type": "boolean",
                    "default": false,
                    "visible": false
                },
                "meshfix_extensive_stitching": {
                    "label": "Extensive Stitching",
                    "description": "Extensive stitching tries to stitch up open holes in the mesh by closing the hole with touching polygons. This option can introduce a lot of processing time.",
                    "type": "boolean",
                    "default": false,
                    "visible": false
                },
                "meshfix_keep_open_polygons": {
                    "label": "Keep Disconnected Faces",
                    "description": "Normally Cura tries to stitch up small holes in the mesh and remove parts of a layer with big holes. Enabling this option keeps those parts which cannot be stitched. This option should be used as a last resort option when everything else fails to produce proper GCode.",
                    "type": "boolean",
                    "default": false,
                    "visible": false
                }
            }
        },
        "blackmagic": {
            "label": "Special Modes",
            "visible": true,
            "icon": "category_blackmagic",
            "settings": {
                "print_sequence": {
                    "label": "Print sequence",
                    "description": "Whether to print all objects one layer at a time or to wait for one object to finish, before moving on to the next. One at a time mode is only possible if all models are separated in such a way that the whole print head can move in between and all models are lower than the distance between the nozzle and the X/Y axes.",
                    "type": "enum",
                    "options": {
                        "all_at_once": "All at Once",
                        "one_at_a_time": "One at a Time"
                    },
                    "default": "all_at_once",
                    "visible": true,
                    "global_only": true
                },
                "magic_mesh_surface_mode": {
                    "label": "Surface Mode",
                    "description": "Print the surface instead of the volume. No infill, no top/bottom skin, just a single wall of which the middle coincides with the surface of the mesh. It's also possible to do both: print the insides of a closed volume as normal, but print all polygons not part of a closed volume as surface.",
                    "type": "enum",
                    "options": {
                        "normal": "Normal",
                        "surface": "Surface",
                        "both": "Both"
                    },
                    "default": "normal",
                    "visible": false
                },
                "magic_spiralize": {
                    "label": "Spiralize Outer Contour",
                    "description": "Spiralize smooths out the Z move of the outer edge. This will create a steady Z increase over the whole print. This feature turns a solid object into a single walled print with a solid bottom. This feature used to be called Joris in older versions.",
                    "type": "boolean",
                    "default": false,
                    "visible": false,
                    "global_only": "True"
                },
                "magic_fuzzy_skin_enabled": {
                    "label": "Fuzzy Skin",
                    "description": "Randomly jitter while printing the outer wall, so that the surface has a rough and fuzzy look.",
                    "type": "boolean",
                    "default": false,
                    "visible": false
                },
                "magic_fuzzy_skin_thickness": {
                    "label": "Fuzzy Skin Thickness",
                    "description": "The width within which to jitter. It's advised to keep this below the outer wall width, since the inner walls are unaltered.",
                    "type": "float",
                    "unit": "mm",
                    "default": 0.3,
                    "min_value": "0",
                    "max_value_warning": "wall_line_width_0",
                    "visible": false,
                    "enabled": "magic_fuzzy_skin_enabled"
                },
                "magic_fuzzy_skin_point_density": {
                    "label": "Fuzzy Skin Density",
                    "description": "The average density of points introduced on each polygon in a layer. Note that the original points of the polygon are discarded, so a low density results in a reduction of the resolution.",
                    "type": "float",
                    "unit": "1/mm",
                    "default": 1.25,
                    "min_value_warning": "0.1",
                    "max_value_warning": "10",
                    "max_value": "10000",
                    "visible": false,
                    "enabled": "magic_fuzzy_skin_enabled",
                    "children": {
                        "magic_fuzzy_skin_point_dist": {
                            "label": "Fuzzy Skin Point Distance",
                            "description": "The average distance between the random points introduced on each line segment. Note that the original points of the polygon are discarded, so a high smoothness results in a reduction of the resolution. This value must be higher than half the Fuzzy Skin Thickness.",
                            "type": "float",
                            "unit": "mm",
                            "default": 0.8,
                            "min_value_warning": "0.0001",
                            "max_value_warning": "10",
                            "inherit_function": "1/parent_value",
                            "visible": false,
                            "enabled": "magic_fuzzy_skin_enabled"
                        }
                    }
                },
                "wireframe_enabled": {
                    "label": "Wire Printing",
                    "description": "Print only the outside surface with a sparse webbed structure, printing 'in thin air'. This is realized by horizontally printing the contours of the model at given Z intervals which are connected via upward and diagonally downward lines.",
                    "type": "boolean",
                    "default": false,
                    "visible": false,
                    "global_only": "True"
                },
                "wireframe_height": {
                    "label": "WP Connection Height",
                    "description": "The height of the upward and diagonally downward lines between two horizontal parts. This determines the overall density of the net structure. Only applies to Wire Printing.",
                    "type": "float",
                    "unit": "mm",
                    "default": 3,
                    "min_value": "0.0001",
                    "max_value_warning": "20",
                    "visible": false,
                    "enabled": "wireframe_enabled",
                    "global_only": "True"
                },
                "wireframe_roof_inset": {
                    "label": "WP Roof Inset Distance",
                    "description": "The distance covered when making a connection from a roof outline inward. Only applies to Wire Printing.",
                    "type": "float",
                    "unit": "mm",
                    "default": 3,
                    "min_value": "0",
                    "min_value_warning": "machine_nozzle_size",
                    "max_value_warning": "20",
                    "visible": false,
                    "enabled": "wireframe_enabled",
                    "inherit_function": "wireframe_height",
                    "global_only": "True"
                },
                "wireframe_printspeed": {
                    "label": "WP speed",
                    "description": "Speed at which the nozzle moves when extruding material. Only applies to Wire Printing.",
                    "unit": "mm/s",
                    "type": "float",
                    "default": 5,
                    "min_value": "0.1",
                    "max_value_warning": "50",
                    "visible": false,
                    "enabled": "wireframe_enabled",
                    "global_only": "True",
                    "children": {
                        "wireframe_printspeed_bottom": {
                            "label": "WP Bottom Printing Speed",
                            "description": "Speed of printing the first layer, which is the only layer touching the build platform. Only applies to Wire Printing.",
                            "unit": "mm/s",
                            "type": "float",
                            "default": 5,
                            "min_value": "0.1",
                            "max_value_warning": "50",
                            "visible": false,
                            "inherit": true,
                            "enabled": "wireframe_enabled",
                            "global_only": "True"
                        },
                        "wireframe_printspeed_up": {
                            "label": "WP Upward Printing Speed",
                            "description": "Speed of printing a line upward 'in thin air'. Only applies to Wire Printing.",
                            "unit": "mm/s",
                            "type": "float",
                            "default": 5,
                            "min_value": "0.1",
                            "max_value_warning": "50",
                            "visible": false,
                            "inherit": true,
                            "enabled": "wireframe_enabled",
                            "global_only": "True"
                        },
                        "wireframe_printspeed_down": {
                            "label": "WP Downward Printing Speed",
                            "description": "Speed of printing a line diagonally downward. Only applies to Wire Printing.",
                            "unit": "mm/s",
                            "type": "float",
                            "default": 5,
                            "min_value": "0.1",
                            "max_value_warning": "50",
                            "visible": false,
                            "inherit": true,
                            "enabled": "wireframe_enabled",
                            "global_only": "True"
                        },
                        "wireframe_printspeed_flat": {
                            "label": "WP Horizontal Printing Speed",
                            "description": "Speed of printing the horizontal contours of the object. Only applies to Wire Printing.",
                            "unit": "mm/s",
                            "type": "float",
                            "default": 5,
                            "min_value": "0.1",
                            "max_value_warning": "100",
                            "visible": false,
                            "inherit": true,
                            "enabled": "wireframe_enabled",
                            "global_only": "True"
                        }
                    }
                },
                "wireframe_flow": {
                    "label": "WP Flow",
                    "description": "Flow compensation: the amount of material extruded is multiplied by this value. Only applies to Wire Printing.",
                    "unit": "%",
                    "default": 100,
                    "min_value": "0",
                    "max_value_warning": "100",
                    "type": "float",
                    "visible": false,
                    "enabled": "wireframe_enabled",
                    "global_only": "True",
                    "children": {
                        "wireframe_flow_connection": {
                            "label": "WP Connection Flow",
                            "description": "Flow compensation when going up or down. Only applies to Wire Printing.",
                            "unit": "%",
                            "default": 100,
                            "min_value": "0",
                            "max_value_warning": "100",
                            "type": "float",
                            "visible": false,
                            "enabled": "wireframe_enabled",
                            "global_only": "True"
                        },
                        "wireframe_flow_flat": {
                            "label": "WP Flat Flow",
                            "description": "Flow compensation when printing flat lines. Only applies to Wire Printing.",
                            "unit": "%",
                            "default": 100,
                            "min_value": "0",
                            "max_value_warning": "100",
                            "type": "float",
                            "visible": false,
                            "enabled": "wireframe_enabled",
                            "global_only": "True"
                        }
                    }
                },
                "wireframe_top_delay": {
                    "label": "WP Top Delay",
                    "description": "Delay time after an upward move, so that the upward line can harden. Only applies to Wire Printing.",
                    "unit": "sec",
                    "type": "float",
                    "default": 0,
                    "min_value": "0",
                    "max_value_warning": "1",
                    "visible": false,
                    "enabled": "wireframe_enabled",
                    "global_only": "True"
                },
                "wireframe_bottom_delay": {
                    "label": "WP Bottom Delay",
                    "description": "Delay time after a downward move. Only applies to Wire Printing.",
                    "unit": "sec",
                    "type": "float",
                    "default": 0,
                    "min_value": "0",
                    "max_value_warning": "1",
                    "visible": false,
                    "enabled": "wireframe_enabled",
                    "global_only": "True"
                },
                "wireframe_flat_delay": {
                    "label": "WP Flat Delay",
                    "description": "Delay time between two horizontal segments. Introducing such a delay can cause better adhesion to previous layers at the connection points, while too long delays cause sagging. Only applies to Wire Printing.",
                    "unit": "sec",
                    "type": "float",
                    "default": 0.1,
                    "min_value": "0",
                    "max_value_warning": "0.5",
                    "visible": false,
                    "enabled": "wireframe_enabled",
                    "global_only": "True"
                },
                "wireframe_up_half_speed": {
                    "label": "WP Ease Upward",
                    "description": "Distance of an upward move which is extruded with half speed.\nThis can cause better adhesion to previous layers, while not heating the material in those layers too much. Only applies to Wire Printing.",
                    "type": "float",
                    "unit": "mm",
                    "default": 0.3,
                    "min_value": "0",
                    "max_value_warning": "5.0",
                    "visible": false,
                    "enabled": "wireframe_enabled",
                    "global_only": "True"
                },
                "wireframe_top_jump": {
                    "label": "WP Knot Size",
                    "description": "Creates a small knot at the top of an upward line, so that the consecutive horizontal layer has a better chance to connect to it. Only applies to Wire Printing.",
                    "type": "float",
                    "unit": "mm",
                    "default": 0.6,
                    "min_value": "0",
                    "max_value_warning": "2.0",
                    "visible": false,
                    "enabled": "wireframe_enabled",
                    "global_only": "True"
                },
                "wireframe_fall_down": {
                    "label": "WP Fall Down",
                    "description": "Distance with which the material falls down after an upward extrusion. This distance is compensated for. Only applies to Wire Printing.",
                    "type": "float",
                    "unit": "mm",
                    "default": 0.5,
                    "min_value": "0",
                    "max_value_warning": "wireframe_height",
                    "visible": false,
                    "enabled": "wireframe_enabled",
                    "global_only": "True"
                },
                "wireframe_drag_along": {
                    "label": "WP Drag along",
                    "description": "Distance with which the material of an upward extrusion is dragged along with the diagonally downward extrusion. This distance is compensated for. Only applies to Wire Printing.",
                    "type": "float",
                    "unit": "mm",
                    "default": 0.6,
                    "min_value": "0",
                    "max_value_warning": "wireframe_height",
                    "visible": false,
                    "enabled": "wireframe_enabled",
                    "global_only": "True"
                },
                "wireframe_strategy": {
                    "label": "WP Strategy",
                    "description": "Strategy for making sure two consecutive layers connect at each connection point. Retraction lets the upward lines harden in the right position, but may cause filament grinding. A knot can be made at the end of an upward line to heighten the chance of connecting to it and to let the line cool; however, it may require slow printing speeds. Another strategy is to compensate for the sagging of the top of an upward line; however, the lines won't always fall down as predicted.",
                    "type": "enum",
                    "options": {
                        "compensate": "Compensate",
                        "knot": "Knot",
                        "retract": "Retract"
                    },
                    "default": "compensate",
                    "visible": false,
                    "enabled": "wireframe_enabled",
                    "global_only": "True"
                },
                "wireframe_straight_before_down": {
                    "label": "WP Straighten Downward Lines",
                    "description": "Percentage of a diagonally downward line which is covered by a horizontal line piece. This can prevent sagging of the top most point of upward lines. Only applies to Wire Printing.",
                    "type": "float",
                    "unit": "%",
                    "default": 20,
                    "min_value": "0",
                    "max_value": "100",
                    "visible": false,
                    "enabled": "wireframe_enabled",
                    "global_only": "True"
                },
                "wireframe_roof_fall_down": {
                    "label": "WP Roof Fall Down",
                    "description": "The distance which horizontal roof lines printed 'in thin air' fall down when being printed. This distance is compensated for. Only applies to Wire Printing.",
                    "type": "float",
                    "unit": "mm",
                    "default": 2,
                    "min_value_warning": "0",
                    "max_value_warning": "wireframe_roof_inset",
                    "visible": false,
                    "enabled": "wireframe_enabled",
                    "global_only": "True"
                },
                "wireframe_roof_drag_along": {
                    "label": "WP Roof Drag Along",
                    "description": "The distance of the end piece of an inward line which gets dragged along when going back to the outer outline of the roof. This distance is compensated for. Only applies to Wire Printing.",
                    "type": "float",
                    "unit": "mm",
                    "default": 0.8,
                    "min_value": "0",
                    "max_value_warning": "10",
                    "visible": false,
                    "enabled": "wireframe_enabled",
                    "global_only": "True"
                },
                "wireframe_roof_outer_delay": {
                    "label": "WP Roof Outer Delay",
                    "description": "Time spent at the outer perimeters of hole which is to become a roof. Longer times can ensure a better connection. Only applies to Wire Printing.",
                    "type": "float",
                    "unit": "sec",
                    "default": 0.2,
                    "min_value": "0",
                    "max_value_warning": "2.0",
                    "visible": false,
                    "enabled": "wireframe_enabled",
                    "global_only": "True"
                },
                "wireframe_nozzle_clearance": {
                    "label": "WP Nozzle Clearance",
                    "description": "Distance between the nozzle and horizontally downward lines. Larger clearance results in diagonally downward lines with a less steep angle, which in turn results in less upward connections with the next layer. Only applies to Wire Printing.",
                    "type": "float",
                    "unit": "mm",
                    "default": 1,
                    "min_value_warning": "0",
                    "max_value_warning": "10.0",
                    "visible": false,
                    "enabled": "wireframe_enabled",
                    "global_only": "True"
                }
            }
        }
    }
}<|MERGE_RESOLUTION|>--- conflicted
+++ resolved
@@ -588,16 +588,10 @@
                     "description": "The amount of overlap between the infill and the walls. A slight overlap allows the walls to connect firmly to the infill.",
                     "unit": "mm",
                     "type": "float",
-<<<<<<< HEAD
                     "default": 0.04,
                     "min_value_warning": "0",
                     "max_value_warning": "machine_nozzle_size",
                     "inherit_function": "0.1 * line_width if infill_sparse_density < 95 else 0.0",
-=======
-                    "default": 10,
-                    "min_value": "0",
-                    "max_value_warning": "100",
->>>>>>> 317706bb
                     "visible": false
                 },
                 "infill_wipe_dist": {
@@ -661,6 +655,16 @@
                     "type": "string",
                     "default": "[[3.5,200],[7.0,240]]",
                     "enabled": "material_flow_dependent_temperature",
+		    "global_only": true
+                },
+                "material_standby_temperature": {
+                    "label": "Standby Temperature",
+                    "description": "The temperature of the nozzle when another nozzle is currently used for printing.",
+                    "unit": "°C",
+                    "type": "float",
+                    "default": 150,
+                    "min_value": "0",
+                    "max_value_warning": "260",
                     "global_only": true
                 },
                 "material_extrusion_cool_down_speed": {
@@ -1090,8 +1094,8 @@
                             "global_only": "True",
                             "children": {
                                 "cool_fan_speed_min": {
-                                    "label": "Normal Fan Speed",
-                                    "description": "Normally the fan runs at the minimum fan speed. If a layer takes less than Shortest Layer Time Normal Fan Speed, the fan speed adjusts from Normal Fan Speed towards Maximum Fan Speed.",
+                                    "label": "Minimum Fan Speed",
+                                    "description": "Normally the fan runs at the minimum fan speed. If the layer is slowed down due to minimum layer time, the fan speed adjusts between minimum and maximum fan speed.",
                                     "unit": "%",
                                     "type": "float",
                                     "min_value": "0",
@@ -1103,7 +1107,7 @@
                                 },
                                 "cool_fan_speed_max": {
                                     "label": "Maximum Fan Speed",
-                                    "description": "If a layer is slowed down due to minimum layer time, the fan speed will be the Maximum Fan Speed.",
+                                    "description": "Normally the fan runs at the minimum fan speed. If the layer is slowed down due to minimum layer time, the fan speed adjusts between minimum and maximum fan speed.",
                                     "unit": "%",
                                     "type": "float",
                                     "min_value": "max(0, cool_fan_speed_min)",
@@ -1118,8 +1122,8 @@
                     }
                 },
                 "cool_fan_full_at_height": {
-                    "label": "Slow Fan Down Below Height",
-                    "description": "The height at which the fan is set to Normal Fan Speed. For the layers below this the fan speed is scaled linearly with the fan off on the first layer.",
+                    "label": "Fan Full on at Height",
+                    "description": "The height at which the fan is turned on completely. For the layers below this the fan speed is scaled linearly with the fan off for the first layer.",
                     "unit": "mm",
                     "type": "float",
                     "default": 0.5,
@@ -1129,8 +1133,8 @@
                     "global_only": "True",
                     "children": {
                         "cool_fan_full_layer": {
-                            "label": "Slow Fan Down Below Layer",
-                            "description": "The layer number at which the fan is set to Normal Fan Speed. For the layers below this the fan speed is scaled linearly with the fan off on the first layer.",
+                            "label": "Fan Full on at Layer",
+                            "description": "The layer number at which the fan is turned on completely. For the layers below this the fan speed is scaled linearly with the fan off for the first layer.",
                             "type": "int",
                             "default": 4,
                             "min_value": "0",
@@ -1153,8 +1157,8 @@
                     "global_only": "True"
                 },
                 "cool_min_layer_time_fan_speed_max": {
-                    "label": "Shortest Layer Time Normal Fan Speed",
-                    "description": "The minimum time spent in a layer which will cause the fan to be at normal speed. All layers taking shorter than this time will get increased fan speeds, up to Maximum Fan Speed for layers taking Minmal Layer Time. All layers taking longer than this time will have Normal Fan Speed.",
+                    "label": "Minimum Layer Time Full Fan Speed",
+                    "description": "The minimum time spent in a layer which will cause the fan to be at maximum speed. The fan speed increases linearly from minimum fan speed for layers taking the minimum layer time to maximum fan speed for layers taking the time specified here.",
                     "unit": "sec",
                     "type": "float",
                     "default": 10,
@@ -1314,7 +1318,7 @@
                     "description": "Experimental feature: Make support areas smaller at the bottom than at the overhang.",
                     "type": "boolean",
                     "default": false,
-                    "visible": true,
+                    "visible": false,
                     "enabled": "support_enable"
                 },
                 "support_conical_angle": {
@@ -1454,6 +1458,17 @@
                     "visible": false,
                     "enabled": "support_enable"
                 },
+                "support_minimal_diameter": {
+                    "label": "Minimum Diameter",
+                    "description": "Minimum diameter in the X/Y directions of a small area which is to be supported by a specialized support tower.",
+                    "unit": "mm",
+                    "type": "float",
+                    "default": 1,
+                    "min_value": "0",
+                    "max_value_warning": "10",
+                    "visible": false,
+                    "enabled": "support_enable"
+                },
                 "support_tower_diameter": {
                     "label": "Tower Diameter",
                     "description": "The diameter of a special tower.",
@@ -1461,6 +1476,7 @@
                     "type": "float",
                     "default": 3.0,
                     "min_value": "0",
+                    "min_value_warning": "support_minimal_diameter",
                     "max_value_warning": "10",
                     "visible": false,
                     "enabled": "support_enable and support_use_towers",
