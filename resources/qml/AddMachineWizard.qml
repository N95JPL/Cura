// Copyright (c) 2015 Ultimaker B.V.
// Cura is released under the terms of the AGPLv3 or higher.

import QtQuick 2.2
import QtQuick.Controls 1.1
import QtQuick.Layouts 1.1
import QtQuick.Window 2.1

import UM 1.1 as UM
<<<<<<< HEAD
import Cura 1.0 as Cura

import "WizardPages"

UM.Wizard
{
    id: base;

    title: catalog.i18nc("@title", "Add Printer")
=======

UM.Wizard
{
    //: Add Printer dialog title
    wizardTitle: catalog.i18nc("@title:wizard","Add Printer")
    wizardPages: [
        {
            title: "Add Printer",
            page: "AddMachine.qml"
        }
    ]
    Item
    {
        UM.I18nCatalog{id: catalog; name:"cura"}
    }
>>>>>>> 3df4d69c

    // This part is optional
    // This part checks whether there is a printer -> if not: some of the functions (delete for example) are disabled
    firstRun: false

    Component.onCompleted: {
        base.appendPage(UM.Resources.getPath(Cura.ResourceTypes.QmlFiles, "WizardPages/AddMachine.qml"), catalog.i18nc("@title", "Add Printer"));
        base.currentPage = 0;
    }

    Item {
        UM.I18nCatalog { id: catalog; name: "cura"; }
    }
}<|MERGE_RESOLUTION|>--- conflicted
+++ resolved
@@ -7,7 +7,6 @@
 import QtQuick.Window 2.1
 
 import UM 1.1 as UM
-<<<<<<< HEAD
 import Cura 1.0 as Cura
 
 import "WizardPages"
@@ -16,24 +15,7 @@
 {
     id: base;
 
-    title: catalog.i18nc("@title", "Add Printer")
-=======
-
-UM.Wizard
-{
-    //: Add Printer dialog title
-    wizardTitle: catalog.i18nc("@title:wizard","Add Printer")
-    wizardPages: [
-        {
-            title: "Add Printer",
-            page: "AddMachine.qml"
-        }
-    ]
-    Item
-    {
-        UM.I18nCatalog{id: catalog; name:"cura"}
-    }
->>>>>>> 3df4d69c
+    title: catalog.i18nc("@title:window", "Add Printer")
 
     // This part is optional
     // This part checks whether there is a printer -> if not: some of the functions (delete for example) are disabled
