--- conflicted
+++ resolved
@@ -73,15 +73,8 @@
                             text: model.description
                             onTriggered: devicesModel.requestWriteToDevice(model.id);
                         }
-<<<<<<< HEAD
                         onObjectAdded: saveAllMenu.insertItem(index, object)
                         onObjectRemoved: saveAllMenu.removeItem(object)
-=======
-                        onTriggered: {
-                            UM.MeshFileHandler.readLocalFile(modelData);
-                            Printer.setPlatformActivity(true)
-                        }
->>>>>>> 2683fa09
                     }
                 }
 
