--- conflicted
+++ resolved
@@ -11,15 +11,4 @@
 global_quality = True
 
 [values]
-<<<<<<< HEAD
-infill_sparse_density = 10
-layer_height = 0.15
-cool_min_layer_time = 3
-speed_wall_0 = =math.ceil(speed_print * 40 / 60)
-speed_wall_x = =math.ceil(speed_print * 80 / 60)
-speed_infill = =math.ceil(speed_print * 100 / 60)
-wall_thickness = 1
-speed_topbottom = =math.ceil(speed_print * 30 / 60)
-=======
-layer_height = 0.15
->>>>>>> 36c25a29
+layer_height = 0.15